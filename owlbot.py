# Copyright 2018 Google LLC
#
# Licensed under the Apache License, Version 2.0 (the "License");
# you may not use this file except in compliance with the License.
# You may obtain a copy of the License at
#
#     http://www.apache.org/licenses/LICENSE-2.0
#
# Unless required by applicable law or agreed to in writing, software
# distributed under the License is distributed on an "AS IS" BASIS,
# WITHOUT WARRANTIES OR CONDITIONS OF ANY KIND, either express or implied.
# See the License for the specific language governing permissions and
# limitations under the License.

"""This script is used to synthesize generated parts of this library."""

from pathlib import Path
import re
from typing import List, Optional

import synthtool as s
from synthtool import gcp
from synthtool.languages import python

common = gcp.CommonTemplates()

# This is a customized version of the s.get_staging_dirs() function from synthtool to
# cater for copying 2 different folders from googleapis-gen
# which are bigtable and bigtable/admin.
# Source https://github.com/googleapis/synthtool/blob/master/synthtool/transforms.py#L280
def get_staging_dirs(
    default_version: Optional[str] = None, sub_directory: Optional[str] = None
) -> List[Path]:
    """Returns the list of directories, one per version, copied from
    https://github.com/googleapis/googleapis-gen. Will return in lexical sorting
    order with the exception of the default_version which will be last (if specified).

    Args:
      default_version (str): the default version of the API. The directory for this version
        will be the last item in the returned list if specified.
      sub_directory (str): if a `sub_directory` is provided, only the directories within the
        specified `sub_directory` will be returned.

    Returns: the empty list if no file were copied.
    """

    staging = Path("owl-bot-staging")

    if sub_directory:
        staging /= sub_directory

    if staging.is_dir():
        # Collect the subdirectories of the staging directory.
        versions = [v.name for v in staging.iterdir() if v.is_dir()]
        # Reorder the versions so the default version always comes last.
        versions = [v for v in versions if v != default_version]
        versions.sort()
        if default_version is not None:
            versions += [default_version]
        dirs = [staging / v for v in versions]
        for dir in dirs:
            s._tracked_paths.add(dir)
        return dirs
    else:
        return []

# This library ships clients for two different APIs,
# BigTable and BigTable Admin
bigtable_default_version = "v2"
bigtable_admin_default_version = "v2"

for library in get_staging_dirs(bigtable_default_version, "bigtable"):
    s.move(library / "google/cloud/bigtable_v2", excludes=["**/gapic_version.py"])
    s.move(library / "tests")
    s.move(library / "scripts")

for library in get_staging_dirs(bigtable_admin_default_version, "bigtable_admin"):
    s.move(library / "google/cloud/bigtable_admin", excludes=["**/gapic_version.py"])
    s.move(library / "google/cloud/bigtable_admin_v2", excludes=["**/gapic_version.py"])
    s.move(library / "tests")
    s.move(library / "scripts")

s.remove_staging_dirs()

# ----------------------------------------------------------------------------
# Add templated files
# ----------------------------------------------------------------------------
templated_files = common.py_library(
    samples=True,  # set to True only if there are samples
    split_system_tests=True,
    microgenerator=True,
    cov_level=99,
)

s.move(templated_files, excludes=[".coveragerc", "README.rst", ".github/release-please.yml"])

# ----------------------------------------------------------------------------
# Customize noxfile.py
# ----------------------------------------------------------------------------

def place_before(path, text, *before_text, escape=None):
    replacement = "\n".join(before_text) + "\n" + text
    if escape:
        for c in escape:
            text = text.replace(c, '\\' + c)
    s.replace([path], text, replacement)

system_emulated_session = """
@nox.session(python=SYSTEM_TEST_PYTHON_VERSIONS)
def system_emulated(session):
    import subprocess
    import signal

    try:
        subprocess.call(["gcloud", "--version"])
    except OSError:
        session.skip("gcloud not found but required for emulator support")

    # Currently, CI/CD doesn't have beta component of gcloud.
    subprocess.call(["gcloud", "components", "install", "beta", "bigtable"])

    hostport = "localhost:8789"
    session.env["BIGTABLE_EMULATOR_HOST"] = hostport

    p = subprocess.Popen(
        ["gcloud", "beta", "emulators", "bigtable", "start", "--host-port", hostport]
    )

    try:
        system(session)
    finally:
        # Stop Emulator
        os.killpg(os.getpgid(p.pid), signal.SIGKILL)

"""

place_before(
    "noxfile.py",
    "@nox.session(python=SYSTEM_TEST_PYTHON_VERSIONS)\n"
    "def system(session):",
    system_emulated_session,
    escape="()"
)

# add system_emulated nox session
s.replace("noxfile.py",
    """nox.options.sessions = \[
    "unit",
    "system",""",
    """nox.options.sessions = [
    "unit",
    "system_emulated",
    "system",
    "mypy",""",
)


s.replace(
    "noxfile.py",
    """\
@nox.session\(python=DEFAULT_PYTHON_VERSION\)
def lint_setup_py\(session\):
""",
    '''\
@nox.session(python=DEFAULT_PYTHON_VERSION)
def mypy(session):
    """Verify type hints are mypy compatible."""
    session.install("-e", ".")
    session.install("mypy", "types-setuptools", "types-protobuf", "types-mock", "types-requests")
    session.install("google-cloud-testutils")
    session.run(
        "mypy",
<<<<<<< HEAD
        "google/cloud/bigtable/data",
=======
        "-p",
        "google.cloud.bigtable",
>>>>>>> 9342e270
        "--check-untyped-defs",
        "--warn-unreachable",
        "--disallow-any-generics",
        "--exclude",
        "tests/system/v2_client",
        "--exclude",
        "tests/unit/v2_client",
    )


@nox.session(python=DEFAULT_PYTHON_VERSION)
def lint_setup_py(session):
''',
)

# ----------------------------------------------------------------------------
# Samples templates
# ----------------------------------------------------------------------------

python.py_samples(skip_readmes=True)

s.replace(
    "samples/beam/noxfile.py",
    """INSTALL_LIBRARY_FROM_SOURCE \= os.environ.get\("INSTALL_LIBRARY_FROM_SOURCE", False\) in \(
    "True",
    "true",
\)""",
    """# todo(kolea2): temporary workaround to install pinned dep version
INSTALL_LIBRARY_FROM_SOURCE = False""")

s.shell.run(["nox", "-s", "blacken"], hide_output=False)<|MERGE_RESOLUTION|>--- conflicted
+++ resolved
@@ -170,12 +170,8 @@
     session.install("google-cloud-testutils")
     session.run(
         "mypy",
-<<<<<<< HEAD
-        "google/cloud/bigtable/data",
-=======
         "-p",
         "google.cloud.bigtable",
->>>>>>> 9342e270
         "--check-untyped-defs",
         "--warn-unreachable",
         "--disallow-any-generics",
