# Copyright 2018 Google LLC
#
# Licensed under the Apache License, Version 2.0 (the "License");
# you may not use this file except in compliance with the License.
# You may obtain a copy of the License at
#
#     http://www.apache.org/licenses/LICENSE-2.0
#
# Unless required by applicable law or agreed to in writing, software
# distributed under the License is distributed on an "AS IS" BASIS,
# WITHOUT WARRANTIES OR CONDITIONS OF ANY KIND, either express or implied.
# See the License for the specific language governing permissions and
# limitations under the License.

"""This script is used to synthesize generated parts of this library."""

from pathlib import Path
import re
from typing import List, Optional

import synthtool as s
from synthtool import gcp
from synthtool.languages import python

common = gcp.CommonTemplates()

# This is a customized version of the s.get_staging_dirs() function from synthtool to
# cater for copying 2 different folders from googleapis-gen
# which are bigtable and bigtable/admin.
# Source https://github.com/googleapis/synthtool/blob/master/synthtool/transforms.py#L280
def get_staging_dirs(
    default_version: Optional[str] = None, sub_directory: Optional[str] = None
) -> List[Path]:
    """Returns the list of directories, one per version, copied from
    https://github.com/googleapis/googleapis-gen. Will return in lexical sorting
    order with the exception of the default_version which will be last (if specified).

    Args:
      default_version (str): the default version of the API. The directory for this version
        will be the last item in the returned list if specified.
      sub_directory (str): if a `sub_directory` is provided, only the directories within the
        specified `sub_directory` will be returned.

    Returns: the empty list if no file were copied.
    """

    staging = Path("owl-bot-staging")

    if sub_directory:
        staging /= sub_directory

    if staging.is_dir():
        # Collect the subdirectories of the staging directory.
        versions = [v.name for v in staging.iterdir() if v.is_dir()]
        # Reorder the versions so the default version always comes last.
        versions = [v for v in versions if v != default_version]
        versions.sort()
        if default_version is not None:
            versions += [default_version]
        dirs = [staging / v for v in versions]
        for dir in dirs:
            s._tracked_paths.add(dir)
        return dirs
    else:
        return []

# This library ships clients for two different APIs,
# BigTable and BigTable Admin
bigtable_default_version = "v2"
bigtable_admin_default_version = "v2"

for library in get_staging_dirs(bigtable_default_version, "bigtable"):
    s.move(library / "google/cloud/bigtable_v2", excludes=["**/gapic_version.py"])
    s.move(library / "tests")
    s.move(library / "scripts")

for library in get_staging_dirs(bigtable_admin_default_version, "bigtable_admin"):
    s.move(library / "google/cloud/bigtable_admin", excludes=["**/gapic_version.py"])
    s.move(library / "google/cloud/bigtable_admin_v2", excludes=["**/gapic_version.py"])
    s.move(library / "tests")
    s.move(library / "scripts")

s.remove_staging_dirs()

# ----------------------------------------------------------------------------
# Add templated files
# ----------------------------------------------------------------------------
templated_files = common.py_library(
    samples=True,  # set to True only if there are samples
    split_system_tests=True,
    microgenerator=True,
    cov_level=99,
)

s.move(templated_files, excludes=[".coveragerc", "README.rst", ".github/release-please.yml"])

# ----------------------------------------------------------------------------
# Customize noxfile.py
# ----------------------------------------------------------------------------

def place_before(path, text, *before_text, escape=None):
    replacement = "\n".join(before_text) + "\n" + text
    if escape:
        for c in escape:
            text = text.replace(c, '\\' + c)
    s.replace([path], text, replacement)

system_emulated_session = """
@nox.session(python=SYSTEM_TEST_PYTHON_VERSIONS)
def system_emulated(session):
    import subprocess
    import signal

    try:
        subprocess.call(["gcloud", "--version"])
    except OSError:
        session.skip("gcloud not found but required for emulator support")

    # Currently, CI/CD doesn't have beta component of gcloud.
    subprocess.call(["gcloud", "components", "install", "beta", "bigtable"])

    hostport = "localhost:8789"
    session.env["BIGTABLE_EMULATOR_HOST"] = hostport

    p = subprocess.Popen(
        ["gcloud", "beta", "emulators", "bigtable", "start", "--host-port", hostport]
    )

    try:
        system(session)
    finally:
        # Stop Emulator
        os.killpg(os.getpgid(p.pid), signal.SIGKILL)

"""

place_before(
    "noxfile.py",
    "@nox.session(python=SYSTEM_TEST_PYTHON_VERSIONS)\n"
    "def system(session):",
    system_emulated_session,
    escape="()"
)

# add system_emulated nox session
s.replace("noxfile.py",
    """nox.options.sessions = \[
    "unit",
    "system",""",
    """nox.options.sessions = [
    "unit",
    "system_emulated",
    "system",
    "mypy",""",
)


s.replace(
    "noxfile.py",
    """\
@nox.session\(python=DEFAULT_PYTHON_VERSION\)
def lint_setup_py\(session\):
""",
    '''\
@nox.session(python=DEFAULT_PYTHON_VERSION)
def mypy(session):
    """Verify type hints are mypy compatible."""
    session.install("-e", ".")
    session.install("mypy", "types-setuptools", "types-protobuf", "types-mock", "types-requests")
    session.install("google-cloud-testutils")
<<<<<<< HEAD
    session.run(
        "mypy",
        "google/cloud/bigtable",
        "--check-untyped-defs",
        "--warn-unreachable",
        "--disallow-any-generics",
        "--exclude",
        "google/cloud/bigtable/deprecated",
        "--exclude",
        "tests/system/v2_client",
        "--exclude",
        "tests/unit/v2_client",
    )
=======
    # TODO: also verify types on tests, all of google package
    session.run("mypy", "-p", "google", "-p", "tests")
>>>>>>> e4e63c7b


@nox.session(python=DEFAULT_PYTHON_VERSION)
def lint_setup_py(session):
''',
)

# ----------------------------------------------------------------------------
# Samples templates
# ----------------------------------------------------------------------------

python.py_samples(skip_readmes=True)

s.replace(
    "samples/beam/noxfile.py",
    """INSTALL_LIBRARY_FROM_SOURCE \= os.environ.get\("INSTALL_LIBRARY_FROM_SOURCE", False\) in \(
    "True",
    "true",
\)""",
    """# todo(kolea2): temporary workaround to install pinned dep version
INSTALL_LIBRARY_FROM_SOURCE = False""")

s.shell.run(["nox", "-s", "blacken"], hide_output=False)<|MERGE_RESOLUTION|>--- conflicted
+++ resolved
@@ -168,24 +168,8 @@
     session.install("-e", ".")
     session.install("mypy", "types-setuptools", "types-protobuf", "types-mock", "types-requests")
     session.install("google-cloud-testutils")
-<<<<<<< HEAD
-    session.run(
-        "mypy",
-        "google/cloud/bigtable",
-        "--check-untyped-defs",
-        "--warn-unreachable",
-        "--disallow-any-generics",
-        "--exclude",
-        "google/cloud/bigtable/deprecated",
-        "--exclude",
-        "tests/system/v2_client",
-        "--exclude",
-        "tests/unit/v2_client",
-    )
-=======
     # TODO: also verify types on tests, all of google package
     session.run("mypy", "-p", "google", "-p", "tests")
->>>>>>> e4e63c7b
 
 
 @nox.session(python=DEFAULT_PYTHON_VERSION)
