# Copyright 2023 Google LLC
#
# Licensed under the Apache License, Version 2.0 (the "License");
# you may not use this file except in compliance with the License.
# You may obtain a copy of the License at
#
#     http://www.apache.org/licenses/LICENSE-2.0
#
# Unless required by applicable law or agreed to in writing, software
# distributed under the License is distributed on an "AS IS" BASIS,
# WITHOUT WARRANTIES OR CONDITIONS OF ANY KIND, either express or implied.
# See the License for the specific language governing permissions and
# limitations under the License.
"""
This module contains the client handler process for proxy_server.py.
"""
from __future__ import annotations
import os
<<<<<<< HEAD
from contextlib import asynccontextmanager
import mock
=======
>>>>>>> c1f27364

from google.cloud.environment_vars import BIGTABLE_EMULATOR
from google.cloud.bigtable import BigtableDataClient


def error_safe(func):
    """
    Catch and pass errors back to the grpc_server_process
    Also check if client is closed before processing requests
    """
    async def wrapper(self, *args, raise_on_error=False, **kwargs):
        try:
            if self.closed:
                raise RuntimeError("client is closed")
            return await func(self, *args, **kwargs)
        except (Exception, NotImplementedError) as e:
            if raise_on_error or self._raise_on_error:
                raise e
            else:
                # exceptions should be raised in grpc_server_process
                return encode_exception(e)

    return wrapper

def encode_exception(exc):
    """
    Encode an exception or chain of exceptions to pass back to grpc_handler
    """
    from google.api_core.exceptions import GoogleAPICallError
    error_msg = f"{type(exc).__name__}: {exc}"
    result = {"error": error_msg}
    if exc.__cause__:
        result["cause"] = encode_exception(exc.__cause__)
    if hasattr(exc, "exceptions"):
        result["subexceptions"] = [encode_exception(e) for e in exc.exceptions]
    if hasattr(exc, "index"):
        result["index"] = exc.index
    if isinstance(exc, GoogleAPICallError):
        if  exc.grpc_status_code is not None:
            result["code"] = exc.grpc_status_code.value[0]
        elif exc.code is not None:
            result["code"] = int(exc.code)
        else:
            result["code"] = -1
    elif result.get("cause", {}).get("code", None):
        # look for code code in cause
        result["code"] = result["cause"]["code"]
    elif result.get("subexceptions", None):
        # look for code in subexceptions
        for subexc in result["subexceptions"]:
            if subexc.get("code", None):
                result["code"] = subexc["code"]
    return result

class TestProxyClientHandler:
    """
    Implements the same methods as the grpc server, but handles the client
    library side of the request.

    Requests received in TestProxyGrpcServer are converted to a dictionary,
    and supplied to the TestProxyClientHandler methods as kwargs.
    The client response is then returned back to the TestProxyGrpcServer
    """

    def __init__(
        self,
        data_target=None,
        project_id=None,
        instance_id=None,
        app_profile_id=None,
        per_operation_timeout=None,
        raise_on_error=False,
        enable_timing=False,
        enable_profiling=False,
        **kwargs,
    ):
        self._raise_on_error = raise_on_error
        self.closed = False
        # use emulator
        if data_target is not None:
            os.environ[BIGTABLE_EMULATOR] = data_target
        self.client = BigtableDataClient(project=project_id)
        self.instance_id = instance_id
        self.app_profile_id = app_profile_id
        self.per_operation_timeout = per_operation_timeout
        # track timing and profiling if enabled
        self._enabled_timing = enable_timing
        self.total_time = 0
        self._enabled_profiling = enable_profiling

    def close(self):
        self.closed = True

    @asynccontextmanager
    async def measure_call(self):
        """Tracks the core part of the library call, for profiling purposes"""
        if self._enabled_timing:
            import timeit
            starting_time = timeit.default_timer()
        if self._enabled_profiling:
            import yappi
            yappi.start()
        yield
        if self._enabled_profiling:
            import yappi
            yappi.stop()
        if self._enabled_timing:
            elapsed_time = timeit.default_timer() - starting_time
            self.total_time += elapsed_time

    def print_profile(self, save_path:str|None=None) -> str:
        if not self._enabled_profiling:
            raise RuntimeError("Profiling is not enabled")
        import io
        import yappi
        result = io.StringIO()
        yappi.get_func_stats().print_all(out=result)
        stats = yappi.convert2pstats(yappi.get_func_stats())
        if save_path:
            yappi.get_func_stats().save(save_path, type="pstat")
        return result.getvalue()

    def reset_profile(self):
        if self._enabled_profiling:
            import yappi
            yappi.clear_stats()

    @error_safe
    async def ReadRows(self, request, **kwargs):
        table_id = request["table_name"].split("/")[-1]
        app_profile_id = self.app_profile_id or request.get("app_profile_id", None)
        table = self.client.get_table(self.instance_id, table_id, app_profile_id)
        kwargs["operation_timeout"] = kwargs.get("operation_timeout", self.per_operation_timeout) or 20
        async with self.measure_call():
            result_list = await table.read_rows(request, **kwargs)
        # pack results back into protobuf-parsable format
        serialized_response = [row.to_dict() for row in result_list]
        return serialized_response

    @error_safe
    async def MutateRow(self, request, **kwargs):
        import base64
        from google.cloud.bigtable.mutations import Mutation
        table_id = request["table_name"].split("/")[-1]
        app_profile_id = self.app_profile_id or request.get("app_profile_id", None)
        table = self.client.get_table(self.instance_id, table_id, app_profile_id)
        kwargs["operation_timeout"] = kwargs.get("operation_timeout", self.per_operation_timeout) or 20
<<<<<<< HEAD
        row_key = base64.b64decode(request["row_key"])
        mutations = []
        for m_dict in request["mutations"]:
            new_mutation = mock.Mock()
            new_mutation._to_dict.return_value = m_dict
            mutations.append(new_mutation)
=======
        row_key = request["row_key"]
        try:
            # conformance tests send row keys as base64 encoded strings
            row_key = base64.b64decode(row_key)
        except Exception:
            pass
        mutations = [Mutation._from_dict(d) for d in request["mutations"]]
>>>>>>> c1f27364
        async with self.measure_call():
            await table.mutate_row(row_key, mutations, **kwargs)
        return "OK"

    @error_safe
    async def BulkMutateRows(self, request, **kwargs):
        from google.cloud.bigtable.mutations import RowMutationEntry
        import base64
        table_id = request["table_name"].split("/")[-1]
        app_profile_id = self.app_profile_id or request.get("app_profile_id", None)
        table = self.client.get_table(self.instance_id, table_id, app_profile_id)
        kwargs["operation_timeout"] = kwargs.get("operation_timeout", self.per_operation_timeout) or 20
<<<<<<< HEAD
        entry_list = []
        for entry in request.get("entries", []):
            row_key = base64.b64decode(entry["row_key"])
            mutations = []
            for m_dict in entry["mutations"]:
                new_mutation = mock.Mock()
                new_mutation._to_dict.return_value = m_dict
                mutations.append(new_mutation)
            entry_list.append(RowMutationEntry(row_key, mutations))
=======
        # conformance tests send row keys as base64 encoded strings
        for entry in request["entries"]:
            try:
                entry["row_key"] = base64.b64decode(entry["row_key"])
            except Exception:
                pass
        entry_list = [RowMutationEntry._from_dict(entry) for entry in request["entries"]]
>>>>>>> c1f27364
        async with self.measure_call():
            await table.bulk_mutate_rows(entry_list, **kwargs)
        return "OK"<|MERGE_RESOLUTION|>--- conflicted
+++ resolved
@@ -16,11 +16,7 @@
 """
 from __future__ import annotations
 import os
-<<<<<<< HEAD
 from contextlib import asynccontextmanager
-import mock
-=======
->>>>>>> c1f27364
 
 from google.cloud.environment_vars import BIGTABLE_EMULATOR
 from google.cloud.bigtable import BigtableDataClient
@@ -168,14 +164,6 @@
         app_profile_id = self.app_profile_id or request.get("app_profile_id", None)
         table = self.client.get_table(self.instance_id, table_id, app_profile_id)
         kwargs["operation_timeout"] = kwargs.get("operation_timeout", self.per_operation_timeout) or 20
-<<<<<<< HEAD
-        row_key = base64.b64decode(request["row_key"])
-        mutations = []
-        for m_dict in request["mutations"]:
-            new_mutation = mock.Mock()
-            new_mutation._to_dict.return_value = m_dict
-            mutations.append(new_mutation)
-=======
         row_key = request["row_key"]
         try:
             # conformance tests send row keys as base64 encoded strings
@@ -183,7 +171,6 @@
         except Exception:
             pass
         mutations = [Mutation._from_dict(d) for d in request["mutations"]]
->>>>>>> c1f27364
         async with self.measure_call():
             await table.mutate_row(row_key, mutations, **kwargs)
         return "OK"
@@ -196,17 +183,6 @@
         app_profile_id = self.app_profile_id or request.get("app_profile_id", None)
         table = self.client.get_table(self.instance_id, table_id, app_profile_id)
         kwargs["operation_timeout"] = kwargs.get("operation_timeout", self.per_operation_timeout) or 20
-<<<<<<< HEAD
-        entry_list = []
-        for entry in request.get("entries", []):
-            row_key = base64.b64decode(entry["row_key"])
-            mutations = []
-            for m_dict in entry["mutations"]:
-                new_mutation = mock.Mock()
-                new_mutation._to_dict.return_value = m_dict
-                mutations.append(new_mutation)
-            entry_list.append(RowMutationEntry(row_key, mutations))
-=======
         # conformance tests send row keys as base64 encoded strings
         for entry in request["entries"]:
             try:
@@ -214,7 +190,6 @@
             except Exception:
                 pass
         entry_list = [RowMutationEntry._from_dict(entry) for entry in request["entries"]]
->>>>>>> c1f27364
         async with self.measure_call():
             await table.bulk_mutate_rows(entry_list, **kwargs)
         return "OK"