--- conflicted
+++ resolved
@@ -226,7 +226,6 @@
           should be raised (tested in test_revise_limit_over_limit)
         """
         from google.cloud.bigtable.data import ReadRowsQuery
-<<<<<<< HEAD
         from google.cloud.bigtable_v2.types import ReadRowsResponse
 
         async def awaitable_stream():
@@ -234,34 +233,16 @@
                 for i in range(emit_num):
                     yield ReadRowsResponse(chunks=[ReadRowsResponse.CellChunk(row_key=str(i).encode(), family_name="b", qualifier=b"c", value=b"d", commit_row=True)])
             return mock_stream()
-=======
-
-        async def mock_stream():
-            for i in range(emit_num):
-                yield i
->>>>>>> 0323ddec
 
         query = ReadRowsQuery(limit=start_limit)
         table = mock.Mock()
         table.table_name = "table_name"
         table.app_profile_id = "app_profile_id"
-<<<<<<< HEAD
         instance = self._make_one(query, table, 10, 10)
         assert instance._remaining_count == start_limit
         # read emit_num rows
         async for val in instance.chunk_stream(awaitable_stream()):
             pass
-=======
-        with mock.patch.object(
-            _ReadRowsOperationAsync, "_read_rows_attempt"
-        ) as mock_attempt:
-            mock_attempt.return_value = mock_stream()
-            instance = self._make_one(query, table, 10, 10)
-            assert instance._remaining_count == start_limit
-            # read emit_num rows
-            async for val in instance.start_operation():
-                pass
->>>>>>> 0323ddec
         assert instance._remaining_count == expected_limit
 
     @pytest.mark.parametrize("start_limit,emit_num", [(5, 10), (3, 9), (1, 10)])
@@ -272,7 +253,6 @@
         (unless start_num == 0, which represents unlimited)
         """
         from google.cloud.bigtable.data import ReadRowsQuery
-<<<<<<< HEAD
         from google.cloud.bigtable_v2.types import ReadRowsResponse
         from google.cloud.bigtable.data.exceptions import InvalidChunk
 
@@ -322,28 +302,6 @@
             # ensure close was propagated to wrapped generator
             with pytest.raises(StopAsyncIteration):
                 await wrapped_gen.__anext__()
-=======
-
-        async def mock_stream():
-            for i in range(emit_num):
-                yield i
-
-        query = ReadRowsQuery(limit=start_limit)
-        table = mock.Mock()
-        table.table_name = "table_name"
-        table.app_profile_id = "app_profile_id"
-        with mock.patch.object(
-            _ReadRowsOperationAsync, "_read_rows_attempt"
-        ) as mock_attempt:
-            mock_attempt.return_value = mock_stream()
-            instance = self._make_one(query, table, 10, 10)
-            assert instance._remaining_count == start_limit
-            with pytest.raises(RuntimeError) as e:
-                # read emit_num rows
-                async for val in instance.start_operation():
-                    pass
-            assert "emit count exceeds row limit" in str(e.value)
->>>>>>> 0323ddec
 
     @pytest.mark.asyncio
     async def test_aclose(self):
@@ -351,13 +309,6 @@
         should be able to close a stream safely with aclose.
         Closed generators should raise StopAsyncIteration on next yield
         """
-<<<<<<< HEAD
-        from google.cloud.bigtable.data._async._read_rows import _ReadRowsOperationAsync
-        from google.cloud.bigtable.data.exceptions import InvalidChunk
-        from google.cloud.bigtable_v2.types import ReadRowsResponse
-
-=======
-
         async def mock_stream():
             while True:
                 yield 1
@@ -389,7 +340,6 @@
         from google.cloud.bigtable.data.exceptions import InvalidChunk
         from google.cloud.bigtable_v2.types import ReadRowsResponse
 
->>>>>>> 0323ddec
         row_key = b"duplicate"
 
         async def mock_awaitable_stream():
@@ -410,10 +360,7 @@
 
         instance = mock.Mock()
         instance._last_yielded_row_key = None
-<<<<<<< HEAD
         instance._remaining_count = None
-=======
->>>>>>> 0323ddec
         stream = _ReadRowsOperationAsync.chunk_stream(instance, mock_awaitable_stream())
         await stream.__anext__()
         with pytest.raises(InvalidChunk) as exc:
