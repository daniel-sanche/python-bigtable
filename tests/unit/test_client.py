--- conflicted
+++ resolved
@@ -20,16 +20,12 @@
 
 import pytest
 
-<<<<<<< HEAD
 from google.cloud.bigtable import mutations
-from google.api_core import exceptions as core_exceptions
-=======
 from google.auth.credentials import AnonymousCredentials
 from google.cloud.bigtable_v2.types import ReadRowsResponse
 from google.cloud.bigtable.read_rows_query import ReadRowsQuery
 from google.api_core import exceptions as core_exceptions
 from google.cloud.bigtable.exceptions import InvalidChunk
->>>>>>> 3de7a68f
 
 # try/except added for compatibility with python < 3.8
 try:
@@ -857,389 +853,16 @@
         assert e.match("Table must be created within an async event loop context.")
 
 
-<<<<<<< HEAD
-class TestMutateRow:
-=======
 class TestReadRows:
     """
     Tests for table.read_rows and related methods.
     """
 
->>>>>>> 3de7a68f
     def _make_client(self, *args, **kwargs):
         from google.cloud.bigtable.client import BigtableDataClient
 
         return BigtableDataClient(*args, **kwargs)
 
-<<<<<<< HEAD
-    @pytest.mark.asyncio
-    @pytest.mark.parametrize(
-        "mutation_arg",
-        [
-            mutations.SetCell("family", b"qualifier", b"value"),
-            mutations.SetCell(
-                "family", b"qualifier", b"value", timestamp_micros=1234567890
-            ),
-            mutations.DeleteRangeFromColumn("family", b"qualifier"),
-            mutations.DeleteAllFromFamily("family"),
-            mutations.DeleteAllFromRow(),
-            [mutations.SetCell("family", b"qualifier", b"value")],
-            [
-                mutations.DeleteRangeFromColumn("family", b"qualifier"),
-                mutations.DeleteAllFromRow(),
-            ],
-        ],
-    )
-    async def test_mutate_row(self, mutation_arg):
-        """Test mutations with no errors"""
-        expected_per_request_timeout = 19
-        async with self._make_client(project="project") as client:
-            async with client.get_table("instance", "table") as table:
-                with mock.patch.object(
-                    client._gapic_client, "mutate_row"
-                ) as mock_gapic:
-                    mock_gapic.return_value = None
-                    await table.mutate_row(
-                        "row_key",
-                        mutation_arg,
-                        per_request_timeout=expected_per_request_timeout,
-                    )
-                    assert mock_gapic.call_count == 1
-                    request = mock_gapic.call_args[0][0]
-                    assert (
-                        request["table_name"]
-                        == "projects/project/instances/instance/tables/table"
-                    )
-                    assert request["row_key"] == b"row_key"
-                    formatted_mutations = (
-                        [mutation._to_dict() for mutation in mutation_arg]
-                        if isinstance(mutation_arg, list)
-                        else [mutation_arg._to_dict()]
-                    )
-                    assert request["mutations"] == formatted_mutations
-                    found_per_request_timeout = mock_gapic.call_args[1]["timeout"]
-                    assert found_per_request_timeout == expected_per_request_timeout
-
-    @pytest.mark.parametrize(
-        "retryable_exception",
-        [
-            core_exceptions.DeadlineExceeded,
-            core_exceptions.ServiceUnavailable,
-        ],
-    )
-    @pytest.mark.asyncio
-    async def test_mutate_row_retryable_errors(self, retryable_exception):
-        from google.api_core.exceptions import DeadlineExceeded
-        from google.cloud.bigtable.exceptions import RetryExceptionGroup
-
-        async with self._make_client(project="project") as client:
-            async with client.get_table("instance", "table") as table:
-                with mock.patch.object(
-                    client._gapic_client, "mutate_row"
-                ) as mock_gapic:
-                    mock_gapic.side_effect = retryable_exception("mock")
-                    with pytest.raises(DeadlineExceeded) as e:
-                        mutation = mutations.DeleteAllFromRow()
-                        assert mutation.is_idempotent() is True
-                        await table.mutate_row(
-                            "row_key", mutation, operation_timeout=0.05
-                        )
-                    cause = e.value.__cause__
-                    assert isinstance(cause, RetryExceptionGroup)
-                    assert isinstance(cause.exceptions[0], retryable_exception)
-
-    @pytest.mark.parametrize(
-        "retryable_exception",
-        [
-            core_exceptions.DeadlineExceeded,
-            core_exceptions.ServiceUnavailable,
-        ],
-    )
-    @pytest.mark.asyncio
-    async def test_mutate_row_non_idempotent_retryable_errors(
-        self, retryable_exception
-    ):
-        """
-        Non-idempotent mutations should not be retried
-        """
-        async with self._make_client(project="project") as client:
-            async with client.get_table("instance", "table") as table:
-                with mock.patch.object(
-                    client._gapic_client, "mutate_row"
-                ) as mock_gapic:
-                    mock_gapic.side_effect = retryable_exception("mock")
-                    with pytest.raises(retryable_exception):
-                        mutation = mutations.SetCell(
-                            "family", b"qualifier", b"value", -1
-                        )
-                        assert mutation.is_idempotent() is False
-                        await table.mutate_row(
-                            "row_key", mutation, operation_timeout=0.2
-                        )
-
-    @pytest.mark.parametrize(
-        "non_retryable_exception",
-        [
-            core_exceptions.OutOfRange,
-            core_exceptions.NotFound,
-            core_exceptions.FailedPrecondition,
-            RuntimeError,
-            ValueError,
-            core_exceptions.Aborted,
-        ],
-    )
-    @pytest.mark.asyncio
-    async def test_mutate_row_non_retryable_errors(self, non_retryable_exception):
-        async with self._make_client(project="project") as client:
-            async with client.get_table("instance", "table") as table:
-                with mock.patch.object(
-                    client._gapic_client, "mutate_row"
-                ) as mock_gapic:
-                    mock_gapic.side_effect = non_retryable_exception("mock")
-                    with pytest.raises(non_retryable_exception):
-                        mutation = mutations.SetCell(
-                            "family",
-                            b"qualifier",
-                            b"value",
-                            timestamp_micros=1234567890,
-                        )
-                        assert mutation.is_idempotent() is True
-                        await table.mutate_row(
-                            "row_key", mutation, operation_timeout=0.2
-                        )
-
-
-class TestBulkMutateRows:
-    def _make_client(self, *args, **kwargs):
-        from google.cloud.bigtable.client import BigtableDataClient
-
-        return BigtableDataClient(*args, **kwargs)
-
-    async def _mock_response(self, response_list):
-        from google.cloud.bigtable_v2.types import MutateRowsResponse
-        from google.rpc import status_pb2
-
-        statuses = []
-        for response in response_list:
-            if isinstance(response, core_exceptions.GoogleAPICallError):
-                statuses.append(
-                    status_pb2.Status(
-                        message=str(response), code=response.grpc_status_code.value[0]
-                    )
-                )
-            else:
-                statuses.append(status_pb2.Status(code=0))
-        entries = [
-            MutateRowsResponse.Entry(index=i, status=statuses[i])
-            for i in range(len(response_list))
-        ]
-
-        async def generator():
-            yield MutateRowsResponse(entries=entries)
-
-        return generator()
-
-    @pytest.mark.asyncio
-    @pytest.mark.asyncio
-    @pytest.mark.parametrize(
-        "mutation_arg",
-        [
-            [mutations.SetCell("family", b"qualifier", b"value")],
-            [
-                mutations.SetCell(
-                    "family", b"qualifier", b"value", timestamp_micros=1234567890
-                )
-            ],
-            [mutations.DeleteRangeFromColumn("family", b"qualifier")],
-            [mutations.DeleteAllFromFamily("family")],
-            [mutations.DeleteAllFromRow()],
-            [mutations.SetCell("family", b"qualifier", b"value")],
-            [
-                mutations.DeleteRangeFromColumn("family", b"qualifier"),
-                mutations.DeleteAllFromRow(),
-            ],
-        ],
-    )
-    async def test_bulk_mutate_rows(self, mutation_arg):
-        """Test mutations with no errors"""
-        expected_per_request_timeout = 19
-        async with self._make_client(project="project") as client:
-            async with client.get_table("instance", "table") as table:
-                with mock.patch.object(
-                    client._gapic_client, "mutate_rows"
-                ) as mock_gapic:
-                    mock_gapic.return_value = self._mock_response([None])
-                    bulk_mutation = mutations.RowMutationEntry(b"row_key", mutation_arg)
-                    await table.bulk_mutate_rows(
-                        [bulk_mutation],
-                        per_request_timeout=expected_per_request_timeout,
-                    )
-                    assert mock_gapic.call_count == 1
-                    request = mock_gapic.call_args[0][0]
-                    assert (
-                        request["table_name"]
-                        == "projects/project/instances/instance/tables/table"
-                    )
-                    assert request["entries"] == [bulk_mutation._to_dict()]
-                    found_per_request_timeout = mock_gapic.call_args[1]["timeout"]
-                    assert found_per_request_timeout == expected_per_request_timeout
-
-    @pytest.mark.asyncio
-    async def test_bulk_mutate_rows_multiple_entries(self):
-        """Test mutations with no errors"""
-        async with self._make_client(project="project") as client:
-            async with client.get_table("instance", "table") as table:
-                with mock.patch.object(
-                    client._gapic_client, "mutate_rows"
-                ) as mock_gapic:
-                    mock_gapic.return_value = self._mock_response([None, None])
-                    mutation_list = [mutations.DeleteAllFromRow()]
-                    entry_1 = mutations.RowMutationEntry(b"row_key_1", mutation_list)
-                    entry_2 = mutations.RowMutationEntry(b"row_key_2", mutation_list)
-                    await table.bulk_mutate_rows(
-                        [entry_1, entry_2],
-                    )
-                    assert mock_gapic.call_count == 1
-                    request = mock_gapic.call_args[0][0]
-                    assert (
-                        request["table_name"]
-                        == "projects/project/instances/instance/tables/table"
-                    )
-                    assert request["entries"][0] == entry_1._to_dict()
-                    assert request["entries"][1] == entry_2._to_dict()
-
-    @pytest.mark.asyncio
-    @pytest.mark.parametrize(
-        "exception",
-        [
-            core_exceptions.DeadlineExceeded,
-            core_exceptions.ServiceUnavailable,
-        ],
-    )
-    async def test_bulk_mutate_rows_idempotent_mutation_error_retryable(
-        self, exception
-    ):
-        """
-        Individual idempotent mutations should be retried if they fail with a retryable error
-        """
-        from google.cloud.bigtable.exceptions import (
-            RetryExceptionGroup,
-            FailedMutationEntryError,
-            MutationsExceptionGroup,
-        )
-
-        async with self._make_client(project="project") as client:
-            async with client.get_table("instance", "table") as table:
-                with mock.patch.object(
-                    client._gapic_client, "mutate_rows"
-                ) as mock_gapic:
-                    mock_gapic.side_effect = lambda *a, **k: self._mock_response(
-                        [exception("mock")]
-                    )
-                    with pytest.raises(MutationsExceptionGroup) as e:
-                        mutation = mutations.DeleteAllFromRow()
-                        entry = mutations.RowMutationEntry(b"row_key", [mutation])
-                        assert mutation.is_idempotent() is True
-                        await table.bulk_mutate_rows([entry], operation_timeout=0.05)
-                    assert len(e.value.exceptions) == 1
-                    failed_exception = e.value.exceptions[0]
-                    assert "non-idempotent" not in str(failed_exception)
-                    assert isinstance(failed_exception, FailedMutationEntryError)
-                    cause = failed_exception.__cause__
-                    assert isinstance(cause, RetryExceptionGroup)
-                    assert isinstance(cause.exceptions[0], exception)
-                    # last exception should be due to retry timeout
-                    assert isinstance(
-                        cause.exceptions[-1], core_exceptions.DeadlineExceeded
-                    )
-
-    @pytest.mark.asyncio
-    @pytest.mark.parametrize(
-        "exception",
-        [
-            core_exceptions.OutOfRange,
-            core_exceptions.NotFound,
-            core_exceptions.FailedPrecondition,
-            core_exceptions.Aborted,
-        ],
-    )
-    async def test_bulk_mutate_rows_idempotent_mutation_error_non_retryable(
-        self, exception
-    ):
-        """
-        Individual idempotent mutations should not be retried if they fail with a non-retryable error
-        """
-        from google.cloud.bigtable.exceptions import (
-            FailedMutationEntryError,
-            MutationsExceptionGroup,
-        )
-
-        async with self._make_client(project="project") as client:
-            async with client.get_table("instance", "table") as table:
-                with mock.patch.object(
-                    client._gapic_client, "mutate_rows"
-                ) as mock_gapic:
-                    mock_gapic.side_effect = lambda *a, **k: self._mock_response(
-                        [exception("mock")]
-                    )
-                    with pytest.raises(MutationsExceptionGroup) as e:
-                        mutation = mutations.DeleteAllFromRow()
-                        entry = mutations.RowMutationEntry(b"row_key", [mutation])
-                        assert mutation.is_idempotent() is True
-                        await table.bulk_mutate_rows([entry], operation_timeout=0.05)
-                    assert len(e.value.exceptions) == 1
-                    failed_exception = e.value.exceptions[0]
-                    assert "non-idempotent" not in str(failed_exception)
-                    assert isinstance(failed_exception, FailedMutationEntryError)
-                    cause = failed_exception.__cause__
-                    assert isinstance(cause, exception)
-
-    @pytest.mark.parametrize(
-        "retryable_exception",
-        [
-            core_exceptions.DeadlineExceeded,
-            core_exceptions.ServiceUnavailable,
-        ],
-    )
-    @pytest.mark.asyncio
-    async def test_bulk_mutate_idempotent_retryable_request_errors(
-        self, retryable_exception
-    ):
-        """
-        Individual idempotent mutations should be retried if the request fails with a retryable error
-        """
-        from google.cloud.bigtable.exceptions import (
-            RetryExceptionGroup,
-            FailedMutationEntryError,
-            MutationsExceptionGroup,
-        )
-
-        async with self._make_client(project="project") as client:
-            async with client.get_table("instance", "table") as table:
-                with mock.patch.object(
-                    client._gapic_client, "mutate_rows"
-                ) as mock_gapic:
-                    mock_gapic.side_effect = retryable_exception("mock")
-                    with pytest.raises(MutationsExceptionGroup) as e:
-                        mutation = mutations.SetCell(
-                            "family", b"qualifier", b"value", timestamp_micros=123
-                        )
-                        entry = mutations.RowMutationEntry(b"row_key", [mutation])
-                        assert mutation.is_idempotent() is True
-                        await table.bulk_mutate_rows([entry], operation_timeout=0.05)
-                    assert len(e.value.exceptions) == 1
-                    failed_exception = e.value.exceptions[0]
-                    assert isinstance(failed_exception, FailedMutationEntryError)
-                    assert "non-idempotent" not in str(failed_exception)
-                    cause = failed_exception.__cause__
-                    assert isinstance(cause, RetryExceptionGroup)
-                    assert isinstance(cause.exceptions[0], retryable_exception)
-
-    @pytest.mark.asyncio
-    @pytest.mark.parametrize(
-        "retryable_exception",
-        [
-=======
     def _make_stats(self):
         from google.cloud.bigtable_v2.types import RequestStats
         from google.cloud.bigtable_v2.types import FullReadStatsView
@@ -1522,12 +1145,535 @@
         "exc_type",
         [
             core_exceptions.Aborted,
->>>>>>> 3de7a68f
             core_exceptions.DeadlineExceeded,
             core_exceptions.ServiceUnavailable,
         ],
     )
-<<<<<<< HEAD
+    @pytest.mark.asyncio
+    async def test_read_rows_retryable_error(self, exc_type):
+        async with self._make_client() as client:
+            table = client.get_table("instance", "table")
+            query = ReadRowsQuery()
+            expected_error = exc_type("mock error")
+            with mock.patch.object(
+                table.client._gapic_client, "read_rows"
+            ) as read_rows:
+                read_rows.side_effect = lambda *args, **kwargs: self._make_gapic_stream(
+                    [expected_error]
+                )
+                try:
+                    await table.read_rows(query, operation_timeout=0.1)
+                except core_exceptions.DeadlineExceeded as e:
+                    retry_exc = e.__cause__
+                    root_cause = retry_exc.exceptions[0]
+                    assert type(root_cause) == exc_type
+                    assert root_cause == expected_error
+
+    @pytest.mark.parametrize(
+        "exc_type",
+        [
+            core_exceptions.Cancelled,
+            core_exceptions.PreconditionFailed,
+            core_exceptions.NotFound,
+            core_exceptions.PermissionDenied,
+            core_exceptions.Conflict,
+            core_exceptions.InternalServerError,
+            core_exceptions.TooManyRequests,
+            core_exceptions.ResourceExhausted,
+            InvalidChunk,
+        ],
+    )
+    @pytest.mark.asyncio
+    async def test_read_rows_non_retryable_error(self, exc_type):
+        async with self._make_client() as client:
+            table = client.get_table("instance", "table")
+            query = ReadRowsQuery()
+            expected_error = exc_type("mock error")
+            with mock.patch.object(
+                table.client._gapic_client, "read_rows"
+            ) as read_rows:
+                read_rows.side_effect = lambda *args, **kwargs: self._make_gapic_stream(
+                    [expected_error]
+                )
+                try:
+                    await table.read_rows(query, operation_timeout=0.1)
+                except exc_type as e:
+                    assert e == expected_error
+
+    @pytest.mark.asyncio
+    async def test_read_rows_revise_request(self):
+        """
+        Ensure that _revise_request is called between retries
+        """
+        from google.cloud.bigtable._read_rows import _ReadRowsOperation
+        from google.cloud.bigtable.exceptions import InvalidChunk
+
+        with mock.patch.object(
+            _ReadRowsOperation, "_revise_request_rowset"
+        ) as revise_rowset:
+            with mock.patch.object(_ReadRowsOperation, "aclose"):
+                revise_rowset.return_value = "modified"
+                async with self._make_client() as client:
+                    table = client.get_table("instance", "table")
+                    row_keys = [b"test_1", b"test_2", b"test_3"]
+                    query = ReadRowsQuery(row_keys=row_keys)
+                    chunks = [
+                        self._make_chunk(row_key=b"test_1"),
+                        core_exceptions.Aborted("mock retryable error"),
+                    ]
+                    with mock.patch.object(
+                        table.client._gapic_client, "read_rows"
+                    ) as read_rows:
+                        read_rows.side_effect = (
+                            lambda *args, **kwargs: self._make_gapic_stream(chunks)
+                        )
+                        try:
+                            await table.read_rows(query)
+                        except InvalidChunk:
+                            revise_rowset.assert_called()
+                            revise_call_kwargs = revise_rowset.call_args_list[0].kwargs
+                            assert (
+                                revise_call_kwargs["row_set"]
+                                == query._to_dict()["rows"]
+                            )
+                            assert revise_call_kwargs["last_seen_row_key"] == b"test_1"
+                            read_rows_request = read_rows.call_args_list[1].args[0]
+                            assert read_rows_request["rows"] == "modified"
+
+    @pytest.mark.asyncio
+    async def test_read_rows_default_timeouts(self):
+        """
+        Ensure that the default timeouts are set on the read rows operation when not overridden
+        """
+        from google.cloud.bigtable._read_rows import _ReadRowsOperation
+
+        operation_timeout = 8
+        per_request_timeout = 4
+        with mock.patch.object(_ReadRowsOperation, "__init__") as mock_op:
+            mock_op.side_effect = RuntimeError("mock error")
+            async with self._make_client() as client:
+                async with client.get_table(
+                    "instance",
+                    "table",
+                    default_operation_timeout=operation_timeout,
+                    default_per_request_timeout=per_request_timeout,
+                ) as table:
+                    try:
+                        await table.read_rows(ReadRowsQuery())
+                    except RuntimeError:
+                        pass
+                    kwargs = mock_op.call_args_list[0].kwargs
+                    assert kwargs["operation_timeout"] == operation_timeout
+                    assert kwargs["per_request_timeout"] == per_request_timeout
+
+    @pytest.mark.asyncio
+    async def test_read_rows_default_timeout_override(self):
+        """
+        When timeouts are passed, they overwrite default values
+        """
+        from google.cloud.bigtable._read_rows import _ReadRowsOperation
+
+        operation_timeout = 8
+        per_request_timeout = 4
+        with mock.patch.object(_ReadRowsOperation, "__init__") as mock_op:
+            mock_op.side_effect = RuntimeError("mock error")
+            async with self._make_client() as client:
+                async with client.get_table(
+                    "instance",
+                    "table",
+                    default_operation_timeout=99,
+                    default_per_request_timeout=97,
+                ) as table:
+                    try:
+                        await table.read_rows(
+                            ReadRowsQuery(),
+                            operation_timeout=operation_timeout,
+                            per_request_timeout=per_request_timeout,
+                        )
+                    except RuntimeError:
+                        pass
+                    kwargs = mock_op.call_args_list[0].kwargs
+                    assert kwargs["operation_timeout"] == operation_timeout
+                    assert kwargs["per_request_timeout"] == per_request_timeout
+
+
+class TestMutateRow:
+    def _make_client(self, *args, **kwargs):
+        from google.cloud.bigtable.client import BigtableDataClient
+
+        return BigtableDataClient(*args, **kwargs)
+
+    @pytest.mark.asyncio
+    @pytest.mark.parametrize(
+        "mutation_arg",
+        [
+            mutations.SetCell("family", b"qualifier", b"value"),
+            mutations.SetCell(
+                "family", b"qualifier", b"value", timestamp_micros=1234567890
+            ),
+            mutations.DeleteRangeFromColumn("family", b"qualifier"),
+            mutations.DeleteAllFromFamily("family"),
+            mutations.DeleteAllFromRow(),
+            [mutations.SetCell("family", b"qualifier", b"value")],
+            [
+                mutations.DeleteRangeFromColumn("family", b"qualifier"),
+                mutations.DeleteAllFromRow(),
+            ],
+        ],
+    )
+    async def test_mutate_row(self, mutation_arg):
+        """Test mutations with no errors"""
+        expected_per_request_timeout = 19
+        async with self._make_client(project="project") as client:
+            async with client.get_table("instance", "table") as table:
+                with mock.patch.object(
+                    client._gapic_client, "mutate_row"
+                ) as mock_gapic:
+                    mock_gapic.return_value = None
+                    await table.mutate_row(
+                        "row_key",
+                        mutation_arg,
+                        per_request_timeout=expected_per_request_timeout,
+                    )
+                    assert mock_gapic.call_count == 1
+                    request = mock_gapic.call_args[0][0]
+                    assert (
+                        request["table_name"]
+                        == "projects/project/instances/instance/tables/table"
+                    )
+                    assert request["row_key"] == b"row_key"
+                    formatted_mutations = (
+                        [mutation._to_dict() for mutation in mutation_arg]
+                        if isinstance(mutation_arg, list)
+                        else [mutation_arg._to_dict()]
+                    )
+                    assert request["mutations"] == formatted_mutations
+                    found_per_request_timeout = mock_gapic.call_args[1]["timeout"]
+                    assert found_per_request_timeout == expected_per_request_timeout
+
+    @pytest.mark.parametrize(
+        "retryable_exception",
+        [
+            core_exceptions.DeadlineExceeded,
+            core_exceptions.ServiceUnavailable,
+        ],
+    )
+    @pytest.mark.asyncio
+    async def test_mutate_row_retryable_errors(self, retryable_exception):
+        from google.api_core.exceptions import DeadlineExceeded
+        from google.cloud.bigtable.exceptions import RetryExceptionGroup
+
+        async with self._make_client(project="project") as client:
+            async with client.get_table("instance", "table") as table:
+                with mock.patch.object(
+                    client._gapic_client, "mutate_row"
+                ) as mock_gapic:
+                    mock_gapic.side_effect = retryable_exception("mock")
+                    with pytest.raises(DeadlineExceeded) as e:
+                        mutation = mutations.DeleteAllFromRow()
+                        assert mutation.is_idempotent() is True
+                        await table.mutate_row(
+                            "row_key", mutation, operation_timeout=0.05
+                        )
+                    cause = e.value.__cause__
+                    assert isinstance(cause, RetryExceptionGroup)
+                    assert isinstance(cause.exceptions[0], retryable_exception)
+
+    @pytest.mark.parametrize(
+        "retryable_exception",
+        [
+            core_exceptions.DeadlineExceeded,
+            core_exceptions.ServiceUnavailable,
+        ],
+    )
+    @pytest.mark.asyncio
+    async def test_mutate_row_non_idempotent_retryable_errors(
+        self, retryable_exception
+    ):
+        """
+        Non-idempotent mutations should not be retried
+        """
+        async with self._make_client(project="project") as client:
+            async with client.get_table("instance", "table") as table:
+                with mock.patch.object(
+                    client._gapic_client, "mutate_row"
+                ) as mock_gapic:
+                    mock_gapic.side_effect = retryable_exception("mock")
+                    with pytest.raises(retryable_exception):
+                        mutation = mutations.SetCell(
+                            "family", b"qualifier", b"value", -1
+                        )
+                        assert mutation.is_idempotent() is False
+                        await table.mutate_row(
+                            "row_key", mutation, operation_timeout=0.2
+                        )
+
+    @pytest.mark.parametrize(
+        "non_retryable_exception",
+        [
+            core_exceptions.OutOfRange,
+            core_exceptions.NotFound,
+            core_exceptions.FailedPrecondition,
+            RuntimeError,
+            ValueError,
+            core_exceptions.Aborted,
+        ],
+    )
+    @pytest.mark.asyncio
+    async def test_mutate_row_non_retryable_errors(self, non_retryable_exception):
+        async with self._make_client(project="project") as client:
+            async with client.get_table("instance", "table") as table:
+                with mock.patch.object(
+                    client._gapic_client, "mutate_row"
+                ) as mock_gapic:
+                    mock_gapic.side_effect = non_retryable_exception("mock")
+                    with pytest.raises(non_retryable_exception):
+                        mutation = mutations.SetCell(
+                            "family",
+                            b"qualifier",
+                            b"value",
+                            timestamp_micros=1234567890,
+                        )
+                        assert mutation.is_idempotent() is True
+                        await table.mutate_row(
+                            "row_key", mutation, operation_timeout=0.2
+                        )
+
+
+class TestBulkMutateRows:
+    def _make_client(self, *args, **kwargs):
+        from google.cloud.bigtable.client import BigtableDataClient
+
+        return BigtableDataClient(*args, **kwargs)
+
+    async def _mock_response(self, response_list):
+        from google.cloud.bigtable_v2.types import MutateRowsResponse
+        from google.rpc import status_pb2
+
+        statuses = []
+        for response in response_list:
+            if isinstance(response, core_exceptions.GoogleAPICallError):
+                statuses.append(
+                    status_pb2.Status(
+                        message=str(response), code=response.grpc_status_code.value[0]
+                    )
+                )
+            else:
+                statuses.append(status_pb2.Status(code=0))
+        entries = [
+            MutateRowsResponse.Entry(index=i, status=statuses[i])
+            for i in range(len(response_list))
+        ]
+
+        async def generator():
+            yield MutateRowsResponse(entries=entries)
+
+        return generator()
+
+    @pytest.mark.asyncio
+    @pytest.mark.asyncio
+    @pytest.mark.parametrize(
+        "mutation_arg",
+        [
+            [mutations.SetCell("family", b"qualifier", b"value")],
+            [
+                mutations.SetCell(
+                    "family", b"qualifier", b"value", timestamp_micros=1234567890
+                )
+            ],
+            [mutations.DeleteRangeFromColumn("family", b"qualifier")],
+            [mutations.DeleteAllFromFamily("family")],
+            [mutations.DeleteAllFromRow()],
+            [mutations.SetCell("family", b"qualifier", b"value")],
+            [
+                mutations.DeleteRangeFromColumn("family", b"qualifier"),
+                mutations.DeleteAllFromRow(),
+            ],
+        ],
+    )
+    async def test_bulk_mutate_rows(self, mutation_arg):
+        """Test mutations with no errors"""
+        expected_per_request_timeout = 19
+        async with self._make_client(project="project") as client:
+            async with client.get_table("instance", "table") as table:
+                with mock.patch.object(
+                    client._gapic_client, "mutate_rows"
+                ) as mock_gapic:
+                    mock_gapic.return_value = self._mock_response([None])
+                    bulk_mutation = mutations.RowMutationEntry(b"row_key", mutation_arg)
+                    await table.bulk_mutate_rows(
+                        [bulk_mutation],
+                        per_request_timeout=expected_per_request_timeout,
+                    )
+                    assert mock_gapic.call_count == 1
+                    request = mock_gapic.call_args[0][0]
+                    assert (
+                        request["table_name"]
+                        == "projects/project/instances/instance/tables/table"
+                    )
+                    assert request["entries"] == [bulk_mutation._to_dict()]
+                    found_per_request_timeout = mock_gapic.call_args[1]["timeout"]
+                    assert found_per_request_timeout == expected_per_request_timeout
+
+    @pytest.mark.asyncio
+    async def test_bulk_mutate_rows_multiple_entries(self):
+        """Test mutations with no errors"""
+        async with self._make_client(project="project") as client:
+            async with client.get_table("instance", "table") as table:
+                with mock.patch.object(
+                    client._gapic_client, "mutate_rows"
+                ) as mock_gapic:
+                    mock_gapic.return_value = self._mock_response([None, None])
+                    mutation_list = [mutations.DeleteAllFromRow()]
+                    entry_1 = mutations.RowMutationEntry(b"row_key_1", mutation_list)
+                    entry_2 = mutations.RowMutationEntry(b"row_key_2", mutation_list)
+                    await table.bulk_mutate_rows(
+                        [entry_1, entry_2],
+                    )
+                    assert mock_gapic.call_count == 1
+                    request = mock_gapic.call_args[0][0]
+                    assert (
+                        request["table_name"]
+                        == "projects/project/instances/instance/tables/table"
+                    )
+                    assert request["entries"][0] == entry_1._to_dict()
+                    assert request["entries"][1] == entry_2._to_dict()
+
+    @pytest.mark.asyncio
+    @pytest.mark.parametrize(
+        "exception",
+        [
+            core_exceptions.DeadlineExceeded,
+            core_exceptions.ServiceUnavailable,
+        ],
+    )
+    async def test_bulk_mutate_rows_idempotent_mutation_error_retryable(
+        self, exception
+    ):
+        """
+        Individual idempotent mutations should be retried if they fail with a retryable error
+        """
+        from google.cloud.bigtable.exceptions import (
+            RetryExceptionGroup,
+            FailedMutationEntryError,
+            MutationsExceptionGroup,
+        )
+
+        async with self._make_client(project="project") as client:
+            async with client.get_table("instance", "table") as table:
+                with mock.patch.object(
+                    client._gapic_client, "mutate_rows"
+                ) as mock_gapic:
+                    mock_gapic.side_effect = lambda *a, **k: self._mock_response(
+                        [exception("mock")]
+                    )
+                    with pytest.raises(MutationsExceptionGroup) as e:
+                        mutation = mutations.DeleteAllFromRow()
+                        entry = mutations.RowMutationEntry(b"row_key", [mutation])
+                        assert mutation.is_idempotent() is True
+                        await table.bulk_mutate_rows([entry], operation_timeout=0.05)
+                    assert len(e.value.exceptions) == 1
+                    failed_exception = e.value.exceptions[0]
+                    assert "non-idempotent" not in str(failed_exception)
+                    assert isinstance(failed_exception, FailedMutationEntryError)
+                    cause = failed_exception.__cause__
+                    assert isinstance(cause, RetryExceptionGroup)
+                    assert isinstance(cause.exceptions[0], exception)
+                    # last exception should be due to retry timeout
+                    assert isinstance(
+                        cause.exceptions[-1], core_exceptions.DeadlineExceeded
+                    )
+
+    @pytest.mark.asyncio
+    @pytest.mark.parametrize(
+        "exception",
+        [
+            core_exceptions.OutOfRange,
+            core_exceptions.NotFound,
+            core_exceptions.FailedPrecondition,
+            core_exceptions.Aborted,
+        ],
+    )
+    async def test_bulk_mutate_rows_idempotent_mutation_error_non_retryable(
+        self, exception
+    ):
+        """
+        Individual idempotent mutations should not be retried if they fail with a non-retryable error
+        """
+        from google.cloud.bigtable.exceptions import (
+            FailedMutationEntryError,
+            MutationsExceptionGroup,
+        )
+
+        async with self._make_client(project="project") as client:
+            async with client.get_table("instance", "table") as table:
+                with mock.patch.object(
+                    client._gapic_client, "mutate_rows"
+                ) as mock_gapic:
+                    mock_gapic.side_effect = lambda *a, **k: self._mock_response(
+                        [exception("mock")]
+                    )
+                    with pytest.raises(MutationsExceptionGroup) as e:
+                        mutation = mutations.DeleteAllFromRow()
+                        entry = mutations.RowMutationEntry(b"row_key", [mutation])
+                        assert mutation.is_idempotent() is True
+                        await table.bulk_mutate_rows([entry], operation_timeout=0.05)
+                    assert len(e.value.exceptions) == 1
+                    failed_exception = e.value.exceptions[0]
+                    assert "non-idempotent" not in str(failed_exception)
+                    assert isinstance(failed_exception, FailedMutationEntryError)
+                    cause = failed_exception.__cause__
+                    assert isinstance(cause, exception)
+
+    @pytest.mark.parametrize(
+        "retryable_exception",
+        [
+            core_exceptions.DeadlineExceeded,
+            core_exceptions.ServiceUnavailable,
+        ],
+    )
+    @pytest.mark.asyncio
+    async def test_bulk_mutate_idempotent_retryable_request_errors(
+        self, retryable_exception
+    ):
+        """
+        Individual idempotent mutations should be retried if the request fails with a retryable error
+        """
+        from google.cloud.bigtable.exceptions import (
+            RetryExceptionGroup,
+            FailedMutationEntryError,
+            MutationsExceptionGroup,
+        )
+
+        async with self._make_client(project="project") as client:
+            async with client.get_table("instance", "table") as table:
+                with mock.patch.object(
+                    client._gapic_client, "mutate_rows"
+                ) as mock_gapic:
+                    mock_gapic.side_effect = retryable_exception("mock")
+                    with pytest.raises(MutationsExceptionGroup) as e:
+                        mutation = mutations.SetCell(
+                            "family", b"qualifier", b"value", timestamp_micros=123
+                        )
+                        entry = mutations.RowMutationEntry(b"row_key", [mutation])
+                        assert mutation.is_idempotent() is True
+                        await table.bulk_mutate_rows([entry], operation_timeout=0.05)
+                    assert len(e.value.exceptions) == 1
+                    failed_exception = e.value.exceptions[0]
+                    assert isinstance(failed_exception, FailedMutationEntryError)
+                    assert "non-idempotent" not in str(failed_exception)
+                    cause = failed_exception.__cause__
+                    assert isinstance(cause, RetryExceptionGroup)
+                    assert isinstance(cause.exceptions[0], retryable_exception)
+
+    @pytest.mark.asyncio
+    @pytest.mark.parametrize(
+        "retryable_exception",
+        [
+            core_exceptions.DeadlineExceeded,
+            core_exceptions.ServiceUnavailable,
+        ],
+    )
     async def test_bulk_mutate_rows_non_idempotent_retryable_errors(
         self, retryable_exception
     ):
@@ -1690,152 +1836,4 @@
                         )
                     assert callback.call_count == 2
                     assert callback.call_args_list[0][0][0] == entries[0]
-                    assert callback.call_args_list[1][0][0] == entries[2]
-=======
-    @pytest.mark.asyncio
-    async def test_read_rows_retryable_error(self, exc_type):
-        async with self._make_client() as client:
-            table = client.get_table("instance", "table")
-            query = ReadRowsQuery()
-            expected_error = exc_type("mock error")
-            with mock.patch.object(
-                table.client._gapic_client, "read_rows"
-            ) as read_rows:
-                read_rows.side_effect = lambda *args, **kwargs: self._make_gapic_stream(
-                    [expected_error]
-                )
-                try:
-                    await table.read_rows(query, operation_timeout=0.1)
-                except core_exceptions.DeadlineExceeded as e:
-                    retry_exc = e.__cause__
-                    root_cause = retry_exc.exceptions[0]
-                    assert type(root_cause) == exc_type
-                    assert root_cause == expected_error
-
-    @pytest.mark.parametrize(
-        "exc_type",
-        [
-            core_exceptions.Cancelled,
-            core_exceptions.PreconditionFailed,
-            core_exceptions.NotFound,
-            core_exceptions.PermissionDenied,
-            core_exceptions.Conflict,
-            core_exceptions.InternalServerError,
-            core_exceptions.TooManyRequests,
-            core_exceptions.ResourceExhausted,
-            InvalidChunk,
-        ],
-    )
-    @pytest.mark.asyncio
-    async def test_read_rows_non_retryable_error(self, exc_type):
-        async with self._make_client() as client:
-            table = client.get_table("instance", "table")
-            query = ReadRowsQuery()
-            expected_error = exc_type("mock error")
-            with mock.patch.object(
-                table.client._gapic_client, "read_rows"
-            ) as read_rows:
-                read_rows.side_effect = lambda *args, **kwargs: self._make_gapic_stream(
-                    [expected_error]
-                )
-                try:
-                    await table.read_rows(query, operation_timeout=0.1)
-                except exc_type as e:
-                    assert e == expected_error
-
-    @pytest.mark.asyncio
-    async def test_read_rows_revise_request(self):
-        """
-        Ensure that _revise_request is called between retries
-        """
-        from google.cloud.bigtable._read_rows import _ReadRowsOperation
-        from google.cloud.bigtable.exceptions import InvalidChunk
-
-        with mock.patch.object(
-            _ReadRowsOperation, "_revise_request_rowset"
-        ) as revise_rowset:
-            with mock.patch.object(_ReadRowsOperation, "aclose"):
-                revise_rowset.return_value = "modified"
-                async with self._make_client() as client:
-                    table = client.get_table("instance", "table")
-                    row_keys = [b"test_1", b"test_2", b"test_3"]
-                    query = ReadRowsQuery(row_keys=row_keys)
-                    chunks = [
-                        self._make_chunk(row_key=b"test_1"),
-                        core_exceptions.Aborted("mock retryable error"),
-                    ]
-                    with mock.patch.object(
-                        table.client._gapic_client, "read_rows"
-                    ) as read_rows:
-                        read_rows.side_effect = (
-                            lambda *args, **kwargs: self._make_gapic_stream(chunks)
-                        )
-                        try:
-                            await table.read_rows(query)
-                        except InvalidChunk:
-                            revise_rowset.assert_called()
-                            revise_call_kwargs = revise_rowset.call_args_list[0].kwargs
-                            assert (
-                                revise_call_kwargs["row_set"]
-                                == query._to_dict()["rows"]
-                            )
-                            assert revise_call_kwargs["last_seen_row_key"] == b"test_1"
-                            read_rows_request = read_rows.call_args_list[1].args[0]
-                            assert read_rows_request["rows"] == "modified"
-
-    @pytest.mark.asyncio
-    async def test_read_rows_default_timeouts(self):
-        """
-        Ensure that the default timeouts are set on the read rows operation when not overridden
-        """
-        from google.cloud.bigtable._read_rows import _ReadRowsOperation
-
-        operation_timeout = 8
-        per_request_timeout = 4
-        with mock.patch.object(_ReadRowsOperation, "__init__") as mock_op:
-            mock_op.side_effect = RuntimeError("mock error")
-            async with self._make_client() as client:
-                async with client.get_table(
-                    "instance",
-                    "table",
-                    default_operation_timeout=operation_timeout,
-                    default_per_request_timeout=per_request_timeout,
-                ) as table:
-                    try:
-                        await table.read_rows(ReadRowsQuery())
-                    except RuntimeError:
-                        pass
-                    kwargs = mock_op.call_args_list[0].kwargs
-                    assert kwargs["operation_timeout"] == operation_timeout
-                    assert kwargs["per_request_timeout"] == per_request_timeout
-
-    @pytest.mark.asyncio
-    async def test_read_rows_default_timeout_override(self):
-        """
-        When timeouts are passed, they overwrite default values
-        """
-        from google.cloud.bigtable._read_rows import _ReadRowsOperation
-
-        operation_timeout = 8
-        per_request_timeout = 4
-        with mock.patch.object(_ReadRowsOperation, "__init__") as mock_op:
-            mock_op.side_effect = RuntimeError("mock error")
-            async with self._make_client() as client:
-                async with client.get_table(
-                    "instance",
-                    "table",
-                    default_operation_timeout=99,
-                    default_per_request_timeout=97,
-                ) as table:
-                    try:
-                        await table.read_rows(
-                            ReadRowsQuery(),
-                            operation_timeout=operation_timeout,
-                            per_request_timeout=per_request_timeout,
-                        )
-                    except RuntimeError:
-                        pass
-                    kwargs = mock_op.call_args_list[0].kwargs
-                    assert kwargs["operation_timeout"] == operation_timeout
-                    assert kwargs["per_request_timeout"] == per_request_timeout
->>>>>>> 3de7a68f
+                    assert callback.call_args_list[1][0][0] == entries[2]