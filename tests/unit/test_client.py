--- conflicted
+++ resolved
@@ -1316,10 +1316,6 @@
                     assert kwargs["operation_timeout"] == operation_timeout
                     assert kwargs["per_request_timeout"] == per_request_timeout
 
-<<<<<<< HEAD
-
-class TestReadRowsSharded:
-=======
     @pytest.mark.parametrize("include_app_profile", [True, False])
     @pytest.mark.asyncio
     async def test_read_rows_metadata(self, include_app_profile):
@@ -1345,15 +1341,13 @@
                     assert "app_profile_id=" not in goog_metadata
 
 
-class TestMutateRow:
->>>>>>> ec3fd017
+class TestReadRowsSharded:
     def _make_client(self, *args, **kwargs):
         from google.cloud.bigtable.client import BigtableDataClient
 
         return BigtableDataClient(*args, **kwargs)
 
     @pytest.mark.asyncio
-<<<<<<< HEAD
     async def test_read_rows_sharded_empty_query(self):
         async with self._make_client() as client:
             async with client.get_table("instance", "table") as table:
@@ -1451,9 +1445,129 @@
                     # if run in sequence, we would expect this to take 1 second
                     assert call_time < 0.2
 
+    @pytest.mark.parametrize("include_app_profile", [True, False])
+    @pytest.mark.asyncio
+    async def test_read_rows_sharded_metadata(self, include_app_profile):
+        """request should attach metadata headers"""
+        profile = "profile" if include_app_profile else None
+        async with self._make_client() as client:
+            async with client.get_table("i", "t", app_profile_id=profile) as table:
+                with mock.patch.object(
+                    client._gapic_client, "read_rows", AsyncMock()
+                ) as read_rows:
+                    await table.read_rows_sharded([ReadRowsQuery()])
+                kwargs = read_rows.call_args_list[0].kwargs
+                metadata = kwargs["metadata"]
+                goog_metadata = None
+                for key, value in metadata:
+                    if key == "x-goog-request-params":
+                        goog_metadata = value
+                assert goog_metadata is not None, "x-goog-request-params not found"
+                assert "table_name=" + table.table_name in goog_metadata
+                if include_app_profile:
+                    assert "app_profile_id=profile" in goog_metadata
+                else:
+                    assert "app_profile_id=" not in goog_metadata
+
 
 class TestSampleKeys:
-=======
+    def _make_client(self, *args, **kwargs):
+        from google.cloud.bigtable.client import BigtableDataClient
+
+        return BigtableDataClient(*args, **kwargs)
+
+    async def _make_gapic_stream(self, sample_list: list[tuple[bytes, int]]):
+        from google.cloud.bigtable_v2.types import SampleRowKeysResponse
+
+        for value in sample_list:
+            yield SampleRowKeysResponse(row_key=value[0], offset_bytes=value[1])
+
+    @pytest.mark.asyncio
+    async def test_sample_row_keys(self):
+        """
+        Test that method returns the expected key samples
+        """
+        samples = [
+            (b"test_1", 0),
+            (b"test_2", 100),
+            (b"test_3", 200),
+        ]
+        async with self._make_client() as client:
+            async with client.get_table("instance", "table") as table:
+                with mock.patch.object(
+                    table.client._gapic_client, "sample_row_keys", AsyncMock()
+                ) as sample_row_keys:
+                    sample_row_keys.return_value = self._make_gapic_stream(samples)
+                    result = await table.sample_row_keys()
+                    assert len(result) == 3
+                    assert all(isinstance(r, tuple) for r in result)
+                    assert all(isinstance(r[0], bytes) for r in result)
+                    assert all(isinstance(r[1], int) for r in result)
+                    assert result[0] == samples[0]
+                    assert result[1] == samples[1]
+                    assert result[2] == samples[2]
+
+    @pytest.mark.asyncio
+    async def test_sample_row_keys_bad_timeout(self):
+        """
+        should raise error if timeout is negative
+        """
+        async with self._make_client() as client:
+            async with client.get_table("instance", "table") as table:
+                with pytest.raises(ValueError) as e:
+                    await table.sample_row_keys(operation_timeout=-1)
+                assert "operation_timeout must be greater than 0" in str(e.value)
+
+    @pytest.mark.asyncio
+    async def test_sample_row_keys_default_timeout(self):
+        """Should fallback to using table default operation_timeout"""
+        expected_timeout = 99
+        async with self._make_client() as client:
+            async with client.get_table(
+                "i", "t", default_operation_timeout=expected_timeout
+            ) as table:
+                with mock.patch.object(
+                    table.client._gapic_client, "sample_row_keys", AsyncMock()
+                ) as sample_row_keys:
+                    sample_row_keys.return_value = self._make_gapic_stream([])
+                    result = await table.sample_row_keys()
+                    _, kwargs = sample_row_keys.call_args
+                    assert kwargs["timeout"] == expected_timeout
+                    assert result == []
+
+    @pytest.mark.asyncio
+    async def test_sample_row_keys_gapic_params(self):
+        """
+        make sure arguments are propagated to gapic call as expected
+        """
+        expected_timeout = 10
+        expected_profile = "test1"
+        instance = "instance_name"
+        table_id = "my_table"
+        async with self._make_client() as client:
+            async with client.get_table(
+                instance, table_id, app_profile_id=expected_profile
+            ) as table:
+                with mock.patch.object(
+                    table.client._gapic_client, "sample_row_keys", AsyncMock()
+                ) as sample_row_keys:
+                    sample_row_keys.return_value = self._make_gapic_stream([])
+                    await table.sample_row_keys(operation_timeout=expected_timeout)
+                    args, kwargs = sample_row_keys.call_args
+                    assert len(args) == 0
+                    assert len(kwargs) == 3
+                    assert kwargs["timeout"] == expected_timeout
+                    assert kwargs["app_profile_id"] == expected_profile
+                    assert kwargs["table_name"] == table.table_name
+
+
+class TestMutateRow:
+    def _make_client(self, *args, **kwargs):
+        from google.cloud.bigtable.client import BigtableDataClient
+
+        return BigtableDataClient(*args, **kwargs)
+
+    @pytest.mark.asyncio
     @pytest.mark.parametrize(
         "mutation_arg",
         [
@@ -1615,97 +1729,11 @@
 
 
 class TestBulkMutateRows:
->>>>>>> ec3fd017
     def _make_client(self, *args, **kwargs):
         from google.cloud.bigtable.client import BigtableDataClient
 
         return BigtableDataClient(*args, **kwargs)
 
-<<<<<<< HEAD
-    async def _make_gapic_stream(self, sample_list: list[tuple[bytes, int]]):
-        from google.cloud.bigtable_v2.types import SampleRowKeysResponse
-
-        for value in sample_list:
-            yield SampleRowKeysResponse(row_key=value[0], offset_bytes=value[1])
-
-    @pytest.mark.asyncio
-    async def test_sample_row_keys(self):
-        """
-        Test that method returns the expected key samples
-        """
-        samples = [
-            (b"test_1", 0),
-            (b"test_2", 100),
-            (b"test_3", 200),
-        ]
-        async with self._make_client() as client:
-            async with client.get_table("instance", "table") as table:
-                with mock.patch.object(
-                    table.client._gapic_client, "sample_row_keys", AsyncMock()
-                ) as sample_row_keys:
-                    sample_row_keys.return_value = self._make_gapic_stream(samples)
-                    result = await table.sample_row_keys()
-                    assert len(result) == 3
-                    assert all(isinstance(r, tuple) for r in result)
-                    assert all(isinstance(r[0], bytes) for r in result)
-                    assert all(isinstance(r[1], int) for r in result)
-                    assert result[0] == samples[0]
-                    assert result[1] == samples[1]
-                    assert result[2] == samples[2]
-
-    @pytest.mark.asyncio
-    async def test_sample_row_keys_bad_timeout(self):
-        """
-        should raise error if timeout is negative
-        """
-        async with self._make_client() as client:
-            async with client.get_table("instance", "table") as table:
-                with pytest.raises(ValueError) as e:
-                    await table.sample_row_keys(operation_timeout=-1)
-                assert "operation_timeout must be greater than 0" in str(e.value)
-
-    @pytest.mark.asyncio
-    async def test_sample_row_keys_default_timeout(self):
-        """Should fallback to using table default operation_timeout"""
-        expected_timeout = 99
-        async with self._make_client() as client:
-            async with client.get_table(
-                "i", "t", default_operation_timeout=expected_timeout
-            ) as table:
-                with mock.patch.object(
-                    table.client._gapic_client, "sample_row_keys", AsyncMock()
-                ) as sample_row_keys:
-                    sample_row_keys.return_value = self._make_gapic_stream([])
-                    result = await table.sample_row_keys()
-                    _, kwargs = sample_row_keys.call_args
-                    assert kwargs["timeout"] == expected_timeout
-                    assert result == []
-
-    @pytest.mark.asyncio
-    async def test_sample_row_keys_gapic_params(self):
-        """
-        make sure arguments are propagated to gapic call as expected
-        """
-        expected_timeout = 10
-        expected_profile = "test1"
-        instance = "instance_name"
-        table_id = "my_table"
-        async with self._make_client() as client:
-            async with client.get_table(
-                instance, table_id, app_profile_id=expected_profile
-            ) as table:
-                with mock.patch.object(
-                    table.client._gapic_client, "sample_row_keys", AsyncMock()
-                ) as sample_row_keys:
-                    sample_row_keys.return_value = self._make_gapic_stream([])
-                    await table.sample_row_keys(operation_timeout=expected_timeout)
-                    args, kwargs = sample_row_keys.call_args
-                    assert len(args) == 0
-                    assert len(kwargs) == 3
-                    assert kwargs["timeout"] == expected_timeout
-                    assert kwargs["app_profile_id"] == expected_profile
-                    assert kwargs["table_name"] == table.table_name
-=======
     async def _mock_response(self, response_list):
         from google.cloud.bigtable_v2.types import MutateRowsResponse
         from google.rpc import status_pb2
@@ -2082,5 +2110,4 @@
                 if include_app_profile:
                     assert "app_profile_id=profile" in goog_metadata
                 else:
-                    assert "app_profile_id=" not in goog_metadata
->>>>>>> ec3fd017
+                    assert "app_profile_id=" not in goog_metadata