# Copyright 2023 Google LLC
#
# Licensed under the Apache License, Version 2.0 (the "License");
# you may not use this file except in compliance with the License.
# You may obtain a copy of the License at
#
#     http://www.apache.org/licenses/LICENSE-2.0
#
# Unless required by applicable law or agreed to in writing, software
# distributed under the License is distributed on an "AS IS" BASIS,
# WITHOUT WARRANTIES OR CONDITIONS OF ANY KIND, either express or implied.
# See the License for the specific language governing permissions and
# limitations under the License.

import pytest

# try/except added for compatibility with python < 3.8
try:
    from unittest import mock
except ImportError:  # pragma: NO COVER
    import mock  # type: ignore


class TestBaseMutation:
    def _target_class(self):
        from google.cloud.bigtable.mutations import Mutation

        return Mutation

    def test__to_dict(self):
        """Should be unimplemented in the base class"""
        with pytest.raises(NotImplementedError):
            self._target_class()._to_dict(mock.Mock())

    def test_is_idempotent(self):
        """is_idempotent should assume True"""
        assert self._target_class().is_idempotent(mock.Mock())

    def test___str__(self):
        """Str representation of mutations should be to_dict"""
        self_mock = mock.Mock()
        str_value = self._target_class().__str__(self_mock)
        assert self_mock._to_dict.called
        assert str_value == str(self_mock._to_dict.return_value)


class TestSetCell:
    def _target_class(self):
        from google.cloud.bigtable.mutations import SetCell

        return SetCell

    def _make_one(self, *args, **kwargs):
        return self._target_class()(*args, **kwargs)

<<<<<<< HEAD
    @pytest.mark.parametrize("input_val", [-20, -1, 0, 1, 100, int(2**60)])
    def test_ctor_int_value(self, input_val):
        found = self._make_one(family="f", qualifier=b"b", new_value=input_val)
        assert found.new_value == input_val.to_bytes(8, "big", signed=True)

    @pytest.mark.parametrize("input_val", [2**64, -(2**64)])
    def test_ctor_large_int(self, input_val):
        with pytest.raises(ValueError) as e:
            self._make_one(family="f", qualifier=b"b", new_value=input_val)
        assert "int values must be between" in str(e.value)

    @pytest.mark.parametrize("input_val", ["", "a", "abc", "hello world!"])
    def test_ctor_str_value(self, input_val):
        found = self._make_one(family="f", qualifier=b"b", new_value=input_val)
        assert found.new_value == input_val.encode("utf-8")
=======
    def test_ctor(self):
        """Ensure constructor sets expected values"""
        expected_family = "test-family"
        expected_qualifier = b"test-qualifier"
        expected_value = b"test-value"
        expected_timestamp = 1234567890000
        instance = self._make_one(
            expected_family, expected_qualifier, expected_value, expected_timestamp
        )
        assert instance.family == expected_family
        assert instance.qualifier == expected_qualifier
        assert instance.new_value == expected_value
        assert instance.timestamp_micros == expected_timestamp

    def test_ctor_str_inputs(self):
        """Test with string qualifier and value"""
        expected_family = "test-family"
        expected_qualifier = b"test-qualifier"
        expected_value = b"test-value"
        instance = self._make_one(expected_family, "test-qualifier", "test-value")
        assert instance.family == expected_family
        assert instance.qualifier == expected_qualifier
        assert instance.new_value == expected_value

    @pytest.mark.parametrize(
        "int_value,expected_bytes",
        [
            (-42, b"\xff\xff\xff\xff\xff\xff\xff\xd6"),
            (-2, b"\xff\xff\xff\xff\xff\xff\xff\xfe"),
            (-1, b"\xff\xff\xff\xff\xff\xff\xff\xff"),
            (0, b"\x00\x00\x00\x00\x00\x00\x00\x00"),
            (1, b"\x00\x00\x00\x00\x00\x00\x00\x01"),
            (2, b"\x00\x00\x00\x00\x00\x00\x00\x02"),
            (100, b"\x00\x00\x00\x00\x00\x00\x00d"),
        ],
    )
    def test_ctor_int_value(self, int_value, expected_bytes):
        """Test with int value"""
        expected_family = "test-family"
        expected_qualifier = b"test-qualifier"
        instance = self._make_one(expected_family, expected_qualifier, int_value)
        assert instance.family == expected_family
        assert instance.qualifier == expected_qualifier
        assert instance.new_value == expected_bytes

    def test_ctor_no_timestamp(self):
        """If no timestamp is given, should use current time"""
        with mock.patch("time.time_ns", return_value=1234000):
            instance = self._make_one("test-family", b"test-qualifier", b"test-value")
            assert instance._timestamp_micros == 1234
            assert instance.timestamp_micros == 1000

    def test_ctor_negative_timestamp(self):
        """Only positive or -1 timestamps are valid"""
        with pytest.raises(ValueError) as e:
            self._make_one("test-family", b"test-qualifier", b"test-value", -2)
        assert (
            "timestamp_micros must be positive (or -1 for server-side timestamp)"
            in str(e.value)
        )

    @pytest.mark.parametrize(
        "input_timestamp,expected_timestamp",
        [
            (-1, -1),
            (0, 0),
            (1, 0),
            (123, 0),
            (999, 0),
            (1000, 1000),
            (1234, 1000),
            (1999, 1000),
            (2000, 2000),
            (1234567890, 1234567000),
        ],
    )
    def test_timestamp_milli_precision(self, input_timestamp, expected_timestamp):
        """timestamp_micros should have millisecond precision (3 trailing 0s)"""
        instance = self._make_one(
            "test-family", b"test-qualifier", b"test-value", input_timestamp
        )
        assert instance._timestamp_micros == input_timestamp
        assert instance.timestamp_micros == expected_timestamp
>>>>>>> 63ac35cf

    def test__to_dict(self):
        """ensure dict representation is as expected"""
        expected_family = "test-family"
        expected_qualifier = b"test-qualifier"
        expected_value = b"test-value"
        expected_timestamp = 123456789000
        instance = self._make_one(
            expected_family, expected_qualifier, expected_value, expected_timestamp
        )
        got_dict = instance._to_dict()
        assert list(got_dict.keys()) == ["set_cell"]
        got_inner_dict = got_dict["set_cell"]
        assert got_inner_dict["family_name"] == expected_family
        assert got_inner_dict["column_qualifier"] == expected_qualifier
        assert got_inner_dict["timestamp_micros"] == expected_timestamp
        assert got_inner_dict["value"] == expected_value
        assert len(got_inner_dict.keys()) == 4

    def test__to_dict_server_timestamp(self):
        """test with server side timestamp -1 value"""
        expected_family = "test-family"
        expected_qualifier = b"test-qualifier"
        expected_value = b"test-value"
        expected_timestamp = -1
        instance = self._make_one(
            expected_family, expected_qualifier, expected_value, expected_timestamp
        )
        got_dict = instance._to_dict()
        assert list(got_dict.keys()) == ["set_cell"]
        got_inner_dict = got_dict["set_cell"]
        assert got_inner_dict["family_name"] == expected_family
        assert got_inner_dict["column_qualifier"] == expected_qualifier
        assert got_inner_dict["timestamp_micros"] == expected_timestamp
        assert got_inner_dict["value"] == expected_value
        assert len(got_inner_dict.keys()) == 4

    @pytest.mark.parametrize(
        "timestamp,expected_value",
        [
            (1234567890, True),
            (1, True),
            (0, True),
            (-1, False),
            (None, True),
        ],
    )
    def test_is_idempotent(self, timestamp, expected_value):
        """is_idempotent is based on whether an explicit timestamp is set"""
        instance = self._make_one(
            "test-family", b"test-qualifier", b"test-value", timestamp
        )
        assert instance.is_idempotent() is expected_value

    def test___str__(self):
        """Str representation of mutations should be to_dict"""
        instance = self._make_one(
            "test-family", b"test-qualifier", b"test-value", 1234567890
        )
        str_value = instance.__str__()
        dict_value = instance._to_dict()
        assert str_value == str(dict_value)


class TestDeleteRangeFromColumn:
    def _target_class(self):
        from google.cloud.bigtable.mutations import DeleteRangeFromColumn

        return DeleteRangeFromColumn

    def _make_one(self, *args, **kwargs):
        return self._target_class()(*args, **kwargs)

    def test_ctor(self):
        expected_family = "test-family"
        expected_qualifier = b"test-qualifier"
        expected_start = 1234567890
        expected_end = 1234567891
        instance = self._make_one(
            expected_family, expected_qualifier, expected_start, expected_end
        )
        assert instance.family == expected_family
        assert instance.qualifier == expected_qualifier
        assert instance.start_timestamp_micros == expected_start
        assert instance.end_timestamp_micros == expected_end

    def test_ctor_no_timestamps(self):
        expected_family = "test-family"
        expected_qualifier = b"test-qualifier"
        instance = self._make_one(expected_family, expected_qualifier)
        assert instance.family == expected_family
        assert instance.qualifier == expected_qualifier
        assert instance.start_timestamp_micros is None
        assert instance.end_timestamp_micros is None

    def test_ctor_timestamps_out_of_order(self):
        expected_family = "test-family"
        expected_qualifier = b"test-qualifier"
        expected_start = 10
        expected_end = 1
        with pytest.raises(ValueError) as excinfo:
            self._make_one(
                expected_family, expected_qualifier, expected_start, expected_end
            )
        assert "start_timestamp_micros must be <= end_timestamp_micros" in str(
            excinfo.value
        )

    @pytest.mark.parametrize(
        "start,end",
        [
            (0, 1),
            (None, 1),
            (0, None),
        ],
    )
    def test__to_dict(self, start, end):
        """Should be unimplemented in the base class"""
        expected_family = "test-family"
        expected_qualifier = b"test-qualifier"

        instance = self._make_one(expected_family, expected_qualifier, start, end)
        got_dict = instance._to_dict()
        assert list(got_dict.keys()) == ["delete_from_column"]
        got_inner_dict = got_dict["delete_from_column"]
        assert len(got_inner_dict.keys()) == 3
        assert got_inner_dict["family_name"] == expected_family
        assert got_inner_dict["column_qualifier"] == expected_qualifier
        time_range_dict = got_inner_dict["time_range"]
        expected_len = int(isinstance(start, int)) + int(isinstance(end, int))
        assert len(time_range_dict.keys()) == expected_len
        if start is not None:
            assert time_range_dict["start_timestamp_micros"] == start
        if end is not None:
            assert time_range_dict["end_timestamp_micros"] == end

    def test_is_idempotent(self):
        """is_idempotent is always true"""
        instance = self._make_one(
            "test-family", b"test-qualifier", 1234567890, 1234567891
        )
        assert instance.is_idempotent() is True

    def test___str__(self):
        """Str representation of mutations should be to_dict"""
        instance = self._make_one("test-family", b"test-qualifier")
        str_value = instance.__str__()
        dict_value = instance._to_dict()
        assert str_value == str(dict_value)


class TestDeleteAllFromFamily:
    def _target_class(self):
        from google.cloud.bigtable.mutations import DeleteAllFromFamily

        return DeleteAllFromFamily

    def _make_one(self, *args, **kwargs):
        return self._target_class()(*args, **kwargs)

    def test_ctor(self):
        expected_family = "test-family"
        instance = self._make_one(expected_family)
        assert instance.family_to_delete == expected_family

    def test__to_dict(self):
        """Should be unimplemented in the base class"""
        expected_family = "test-family"
        instance = self._make_one(expected_family)
        got_dict = instance._to_dict()
        assert list(got_dict.keys()) == ["delete_from_family"]
        got_inner_dict = got_dict["delete_from_family"]
        assert len(got_inner_dict.keys()) == 1
        assert got_inner_dict["family_name"] == expected_family

    def test_is_idempotent(self):
        """is_idempotent is always true"""
        instance = self._make_one("test-family")
        assert instance.is_idempotent() is True

    def test___str__(self):
        """Str representation of mutations should be to_dict"""
        instance = self._make_one("test-family")
        str_value = instance.__str__()
        dict_value = instance._to_dict()
        assert str_value == str(dict_value)


class TestDeleteFromRow:
    def _target_class(self):
        from google.cloud.bigtable.mutations import DeleteAllFromRow

        return DeleteAllFromRow

    def _make_one(self, *args, **kwargs):
        return self._target_class()(*args, **kwargs)

    def test_ctor(self):
        self._make_one()

    def test__to_dict(self):
        """Should be unimplemented in the base class"""
        instance = self._make_one()
        got_dict = instance._to_dict()
        assert list(got_dict.keys()) == ["delete_from_row"]
        assert len(got_dict["delete_from_row"].keys()) == 0

    def test_is_idempotent(self):
        """is_idempotent is always true"""
        instance = self._make_one()
        assert instance.is_idempotent() is True

    def test___str__(self):
        """Str representation of mutations should be to_dict"""
        instance = self._make_one()
        assert instance.__str__() == "{'delete_from_row': {}}"


class TestRowMutationEntry:
    def _target_class(self):
        from google.cloud.bigtable.mutations import RowMutationEntry

        return RowMutationEntry

    def _make_one(self, row_key, mutations):
        return self._target_class()(row_key, mutations)

    def test_ctor(self):
        expected_key = b"row_key"
        expected_mutations = [mock.Mock()]
        instance = self._make_one(expected_key, expected_mutations)
        assert instance.row_key == expected_key
        assert list(instance.mutations) == expected_mutations

    def test_ctor_str_key(self):
        expected_key = "row_key"
        expected_mutations = [mock.Mock(), mock.Mock()]
        instance = self._make_one(expected_key, expected_mutations)
        assert instance.row_key == b"row_key"
        assert list(instance.mutations) == expected_mutations

    def test_ctor_single_mutation(self):
        from google.cloud.bigtable.mutations import DeleteAllFromRow

        expected_key = b"row_key"
        expected_mutations = DeleteAllFromRow()
        instance = self._make_one(expected_key, expected_mutations)
        assert instance.row_key == expected_key
        assert instance.mutations == (expected_mutations,)

    def test__to_dict(self):
        expected_key = "row_key"
        mutation_mock = mock.Mock()
        n_mutations = 3
        expected_mutations = [mutation_mock for i in range(n_mutations)]
        for mock_mutations in expected_mutations:
            mock_mutations._to_dict.return_value = {"test": "data"}
        instance = self._make_one(expected_key, expected_mutations)
        expected_result = {
            "row_key": b"row_key",
            "mutations": [{"test": "data"}] * n_mutations,
        }
        assert instance._to_dict() == expected_result
        assert mutation_mock._to_dict.call_count == n_mutations

    @pytest.mark.parametrize(
        "mutations,result",
        [
            ([], True),
            ([mock.Mock(is_idempotent=lambda: True)], True),
            ([mock.Mock(is_idempotent=lambda: False)], False),
            (
                [
                    mock.Mock(is_idempotent=lambda: True),
                    mock.Mock(is_idempotent=lambda: False),
                ],
                False,
            ),
            (
                [
                    mock.Mock(is_idempotent=lambda: True),
                    mock.Mock(is_idempotent=lambda: True),
                ],
                True,
            ),
        ],
    )
    def test_is_idempotent(self, mutations, result):
        instance = self._make_one("row_key", mutations)
        assert instance.is_idempotent() == result<|MERGE_RESOLUTION|>--- conflicted
+++ resolved
@@ -53,12 +53,6 @@
     def _make_one(self, *args, **kwargs):
         return self._target_class()(*args, **kwargs)
 
-<<<<<<< HEAD
-    @pytest.mark.parametrize("input_val", [-20, -1, 0, 1, 100, int(2**60)])
-    def test_ctor_int_value(self, input_val):
-        found = self._make_one(family="f", qualifier=b"b", new_value=input_val)
-        assert found.new_value == input_val.to_bytes(8, "big", signed=True)
-
     @pytest.mark.parametrize("input_val", [2**64, -(2**64)])
     def test_ctor_large_int(self, input_val):
         with pytest.raises(ValueError) as e:
@@ -69,9 +63,8 @@
     def test_ctor_str_value(self, input_val):
         found = self._make_one(family="f", qualifier=b"b", new_value=input_val)
         assert found.new_value == input_val.encode("utf-8")
-=======
+
     def test_ctor(self):
-        """Ensure constructor sets expected values"""
         expected_family = "test-family"
         expected_qualifier = b"test-qualifier"
         expected_value = b"test-value"
@@ -93,6 +86,11 @@
         assert instance.family == expected_family
         assert instance.qualifier == expected_qualifier
         assert instance.new_value == expected_value
+
+    @pytest.mark.parametrize("input_val", [-20, -1, 0, 1, 100, int(2**60)])
+    def test_ctor_int_value(self, input_val):
+        found = self._make_one(family="f", qualifier=b"b", new_value=input_val)
+        assert found.new_value == input_val.to_bytes(8, "big", signed=True)
 
     @pytest.mark.parametrize(
         "int_value,expected_bytes",
@@ -106,7 +104,7 @@
             (100, b"\x00\x00\x00\x00\x00\x00\x00d"),
         ],
     )
-    def test_ctor_int_value(self, int_value, expected_bytes):
+    def test_ctor_int_value_bytes(self, int_value, expected_bytes):
         """Test with int value"""
         expected_family = "test-family"
         expected_qualifier = b"test-qualifier"
@@ -153,7 +151,6 @@
         )
         assert instance._timestamp_micros == input_timestamp
         assert instance.timestamp_micros == expected_timestamp
->>>>>>> 63ac35cf
 
     def test__to_dict(self):
         """ensure dict representation is as expected"""
