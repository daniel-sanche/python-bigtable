--- conflicted
+++ resolved
@@ -160,15 +160,10 @@
         self.table = table
 
     async def add_row(
-<<<<<<< HEAD
         self, row_key, *, family=TEST_FAMILY, qualifier=b"q", value=b"test-value"
     ):
         if isinstance(value, int):
             value = value.to_bytes(8, byteorder="big", signed=True)
-=======
-        self, row_key, family=TEST_FAMILY, qualifier=b"q", value=b"test-value"
-    ):
->>>>>>> 63ac35cf
         request = {
             "table_name": self.table.table_name,
             "row_key": row_key,
@@ -203,10 +198,7 @@
     await builder.delete_rows()
 
 
-<<<<<<< HEAD
-=======
-@retry.Retry(predicate=retry.if_exception_type(ClientError), initial=1, maximum=5)
->>>>>>> 63ac35cf
+@retry.Retry(predicate=retry.if_exception_type(ClientError), initial=1, maximum=5)
 @pytest.mark.asyncio
 async def test_ping_and_warm_gapic(client, table):
     """
@@ -242,8 +234,7 @@
     mutation = SetCell(
         family=TEST_FAMILY, qualifier=b"test-qualifier", new_value=b"test-value"
     )
-<<<<<<< HEAD
-    bulk_mutation = BulkMutationsEntry(b"abc", [mutation])
+    bulk_mutation = RowMutationEntry(b"abc", [mutation])
     await table.bulk_mutate_rows([bulk_mutation])
 
 
@@ -281,7 +272,7 @@
     assert result.row_key == row_key
     assert len(result) == 1
     assert result[0].family == family
-    assert result[0].column_qualifier == qualifier
+    assert result[0].qualifier == qualifier
     assert int(result[0]) == expected
 
 
@@ -316,7 +307,7 @@
     assert result.row_key == row_key
     assert len(result) == 1
     assert result[0].family == family
-    assert result[0].column_qualifier == qualifier
+    assert result[0].qualifier == qualifier
     assert result[0].value == expected
 
 
@@ -345,7 +336,7 @@
     result = await table.read_modify_write_row(row_key, rule)
     assert result.row_key == row_key
     assert result[0].family == family
-    assert result[0].column_qualifier == qualifier
+    assert result[0].qualifier == qualifier
     # result should be a bytes number string for the IncrementRules, followed by the AppendValueRule values
     assert (
         result[0].value
@@ -393,9 +384,6 @@
     )
     assert result == expected_result
     # TODO: add read_row assertions to verify the mutation was applied
-=======
-    bulk_mutation = RowMutationEntry(b"abc", [mutation])
-    await table.bulk_mutate_rows([bulk_mutation])
 
 
 @retry.Retry(predicate=retry.if_exception_type(ClientError), initial=1, maximum=5)
@@ -510,5 +498,4 @@
     with pytest.raises(IdleTimeout) as e:
         await generator.__anext__()
         assert "inactivity" in str(e)
-        assert "idle_timeout=0.1" in str(e)
->>>>>>> 63ac35cf
+        assert "idle_timeout=0.1" in str(e)