name: "Run systests on emulator"
on:
  pull_request:
    branches:
      - main

jobs:

  run-systests:
    runs-on: ubuntu-22.04

    steps:

    - name: Checkout
      uses: actions/checkout@v4

    - name: Setup Python
      uses: actions/setup-python@v5
      with:
        python-version: '3.8'

    - name: Setup GCloud SDK
<<<<<<< HEAD
      uses: google-github-actions/setup-gcloud@v2.0.0
=======
      uses: google-github-actions/setup-gcloud@v2.1.0
>>>>>>> 28aded4b

    - name: Install / run Nox
      run: |
        python -m pip install --upgrade setuptools pip
        python -m pip install nox
        nox -s system_emulated<|MERGE_RESOLUTION|>--- conflicted
+++ resolved
@@ -20,11 +20,7 @@
         python-version: '3.8'
 
     - name: Setup GCloud SDK
-<<<<<<< HEAD
-      uses: google-github-actions/setup-gcloud@v2.0.0
-=======
       uses: google-github-actions/setup-gcloud@v2.1.0
->>>>>>> 28aded4b
 
     - name: Install / run Nox
       run: |
