--- conflicted
+++ resolved
@@ -176,17 +176,10 @@
               retry after the attempt is complete
           - GoogleAPICallError: if the gapic rpc fails
         """
-<<<<<<< HEAD
         # register attempt start
         self._operation_metrics.start_attempt()
-        # track mutations in this request that have not been finalized yet
-        request_entries = [
-            self.mutations[idx]._to_dict() for idx in self.remaining_indices
-        ]
-=======
         request_entries = [self.mutations[idx].proto for idx in self.remaining_indices]
         # track mutations in this request that have not been finalized yet
->>>>>>> 3ac80a95
         active_request_indices = {
             req_idx: orig_idx for req_idx, orig_idx in enumerate(self.remaining_indices)
         }
