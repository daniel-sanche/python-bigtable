# Copyright 2023 Google LLC
#
# Licensed under the Apache License, Version 2.0 (the "License");
# you may not use this file except in compliance with the License.
# You may obtain a copy of the License at
#
#     http://www.apache.org/licenses/LICENSE-2.0
#
# Unless required by applicable law or agreed to in writing, software
# distributed under the License is distributed on an "AS IS" BASIS,
# WITHOUT WARRANTIES OR CONDITIONS OF ANY KIND, either express or implied.
# See the License for the specific language governing permissions and
# limitations under the License.
#
from __future__ import annotations

from typing import Any, Sequence, TYPE_CHECKING
import asyncio
import atexit
import warnings
from collections import deque

from google.cloud.bigtable.data.mutations import RowMutationEntry
from google.cloud.bigtable.data.exceptions import MutationsExceptionGroup
from google.cloud.bigtable.data.exceptions import FailedMutationEntryError
from google.cloud.bigtable.data._helpers import _get_retryable_errors
from google.cloud.bigtable.data._helpers import _get_timeouts
from google.cloud.bigtable.data._helpers import TABLE_DEFAULT

from google.cloud.bigtable.data._async._mutate_rows import _MutateRowsOperationAsync
from google.cloud.bigtable.data._async._mutate_rows import (
    _MUTATE_ROWS_REQUEST_MUTATION_LIMIT,
)
from google.cloud.bigtable.data.mutations import Mutation
from google.cloud.bigtable.data._metrics import OperationType

if TYPE_CHECKING:
    from google.cloud.bigtable.data._async.client import TableAsync

# used to make more readable default values
_MB_SIZE = 1024 * 1024


class _FlowControlAsync:
    """
    Manages flow control for batched mutations. Mutations are registered against
    the FlowControl object before being sent, which will block if size or count
    limits have reached capacity. As mutations completed, they are removed from
    the FlowControl object, which will notify any blocked requests that there
    is additional capacity.

    Flow limits are not hard limits. If a single mutation exceeds the configured
    limits, it will be allowed as a single batch when the capacity is available.
    """

    def __init__(
        self,
        max_mutation_count: int,
        max_mutation_bytes: int,
    ):
        """
        Args:
          - max_mutation_count: maximum number of mutations to send in a single rpc.
             This corresponds to individual mutations in a single RowMutationEntry.
          - max_mutation_bytes: maximum number of bytes to send in a single rpc.
        """
        self._max_mutation_count = max_mutation_count
        self._max_mutation_bytes = max_mutation_bytes
        if self._max_mutation_count < 1:
            raise ValueError("max_mutation_count must be greater than 0")
        if self._max_mutation_bytes < 1:
            raise ValueError("max_mutation_bytes must be greater than 0")
        self._capacity_condition = asyncio.Condition()
        self._in_flight_mutation_count = 0
        self._in_flight_mutation_bytes = 0

    def _has_capacity(self, additional_count: int, additional_size: int) -> bool:
        """
        Checks if there is capacity to send a new entry with the given size and count

        FlowControl limits are not hard limits. If a single mutation exceeds
        the configured flow limits, it will be sent in a single batch when
        previous batches have completed.

        Args:
          - additional_count: number of mutations in the pending entry
          - additional_size: size of the pending entry
        Returns:
          -  True if there is capacity to send the pending entry, False otherwise
        """
        # adjust limits to allow overly large mutations
        acceptable_size = max(self._max_mutation_bytes, additional_size)
        acceptable_count = max(self._max_mutation_count, additional_count)
        # check if we have capacity for new mutation
        new_size = self._in_flight_mutation_bytes + additional_size
        new_count = self._in_flight_mutation_count + additional_count
        return new_size <= acceptable_size and new_count <= acceptable_count

    async def remove_from_flow(
        self, mutations: RowMutationEntry | list[RowMutationEntry]
    ) -> None:
        """
        Removes mutations from flow control. This method should be called once
        for each mutation that was sent to add_to_flow, after the corresponding
        operation is complete.

        Args:
          - mutations: mutation or list of mutations to remove from flow control
        """
        if not isinstance(mutations, list):
            mutations = [mutations]
        total_count = sum(len(entry.mutations) for entry in mutations)
        total_size = sum(entry.size() for entry in mutations)
        self._in_flight_mutation_count -= total_count
        self._in_flight_mutation_bytes -= total_size
        # notify any blocked requests that there is additional capacity
        async with self._capacity_condition:
            self._capacity_condition.notify_all()

    async def add_to_flow(self, mutations: RowMutationEntry | list[RowMutationEntry]):
        """
        Generator function that registers mutations with flow control. As mutations
        are accepted into the flow control, they are yielded back to the caller,
        to be sent in a batch. If the flow control is at capacity, the generator
        will block until there is capacity available.

        Args:
          - mutations: list mutations to break up into batches
        Yields:
          - list of mutations that have reserved space in the flow control.
            Each batch contains at least one mutation.
        """
        if not isinstance(mutations, list):
            mutations = [mutations]
        start_idx = 0
        end_idx = 0
        while end_idx < len(mutations):
            start_idx = end_idx
            batch_mutation_count = 0
            # fill up batch until we hit capacity
            async with self._capacity_condition:
                while end_idx < len(mutations):
                    next_entry = mutations[end_idx]
                    next_size = next_entry.size()
                    next_count = len(next_entry.mutations)
                    if (
                        self._has_capacity(next_count, next_size)
                        # make sure not to exceed per-request mutation count limits
                        and (batch_mutation_count + next_count)
                        <= _MUTATE_ROWS_REQUEST_MUTATION_LIMIT
                    ):
                        # room for new mutation; add to batch
                        end_idx += 1
                        batch_mutation_count += next_count
                        self._in_flight_mutation_bytes += next_size
                        self._in_flight_mutation_count += next_count
                    elif start_idx != end_idx:
                        # we have at least one mutation in the batch, so send it
                        break
                    else:
                        # batch is empty. Block until we have capacity
                        await self._capacity_condition.wait_for(
                            lambda: self._has_capacity(next_count, next_size)
                        )
            yield mutations[start_idx:end_idx]


class MutationsBatcherAsync:
    """
    Allows users to send batches using context manager API:

    Runs mutate_row,  mutate_rows, and check_and_mutate_row internally, combining
    to use as few network requests as required

    Flushes:
      - every flush_interval seconds
      - after queue reaches flush_count in quantity
      - after queue reaches flush_size_bytes in storage size
      - when batcher is closed or destroyed

    async with table.mutations_batcher() as batcher:
       for i in range(10):
         batcher.add(row, mut)
    """

    def __init__(
        self,
        table: "TableAsync",
        *,
        flush_interval: float | None = 5,
        flush_limit_mutation_count: int | None = 1000,
        flush_limit_bytes: int = 20 * _MB_SIZE,
        flow_control_max_mutation_count: int = 100_000,
        flow_control_max_bytes: int = 100 * _MB_SIZE,
        batch_operation_timeout: float | TABLE_DEFAULT = TABLE_DEFAULT.MUTATE_ROWS,
        batch_attempt_timeout: float | None | TABLE_DEFAULT = TABLE_DEFAULT.MUTATE_ROWS,
        batch_retryable_errors: Sequence[type[Exception]]
        | TABLE_DEFAULT = TABLE_DEFAULT.MUTATE_ROWS,
    ):
        """
        Args:
          - table: Table to preform rpc calls
          - flush_interval: Automatically flush every flush_interval seconds.
              If None, no time-based flushing is performed.
          - flush_limit_mutation_count: Flush immediately after flush_limit_mutation_count
              mutations are added across all entries. If None, this limit is ignored.
          - flush_limit_bytes: Flush immediately after flush_limit_bytes bytes are added.
          - flow_control_max_mutation_count: Maximum number of inflight mutations.
          - flow_control_max_bytes: Maximum number of inflight bytes.
          - batch_operation_timeout: timeout for each mutate_rows operation, in seconds.
              If TABLE_DEFAULT, defaults to the Table's default_mutate_rows_operation_timeout.
          - batch_attempt_timeout: timeout for each individual request, in seconds.
              If TABLE_DEFAULT, defaults to the Table's default_mutate_rows_attempt_timeout.
              If None, defaults to batch_operation_timeout.
          - batch_retryable_errors: a list of errors that will be retried if encountered.
              Defaults to the Table's default_mutate_rows_retryable_errors.
        """
        self._operation_timeout, self._attempt_timeout = _get_timeouts(
            batch_operation_timeout, batch_attempt_timeout, table
        )
        self._retryable_errors: list[type[Exception]] = _get_retryable_errors(
            batch_retryable_errors, table
        )

        self.closed: bool = False
        self._table = table
        self._staged_entries: list[RowMutationEntry] = []
        self._staged_count, self._staged_bytes = 0, 0
        self._flow_control = _FlowControlAsync(
            flow_control_max_mutation_count, flow_control_max_bytes
        )
        self._flush_limit_bytes = flush_limit_bytes
        self._flush_limit_count = (
            flush_limit_mutation_count
            if flush_limit_mutation_count is not None
            else float("inf")
        )
        self._flush_timer = self._start_flush_timer(flush_interval)
        self._flush_jobs: set[asyncio.Future[None]] = set()
        # MutationExceptionGroup reports number of successful entries along with failures
        self._entries_processed_since_last_raise: int = 0
        self._exceptions_since_last_raise: int = 0
        # keep track of the first and last _exception_list_limit exceptions
        self._exception_list_limit: int = 10
        self._oldest_exceptions: list[Exception] = []
        self._newest_exceptions: deque[Exception] = deque(
            maxlen=self._exception_list_limit
        )
        # clean up on program exit
        atexit.register(self._on_exit)

    def _start_flush_timer(self, interval: float | None) -> asyncio.Future[None]:
        """
        Set up a background task to flush the batcher every interval seconds

        If interval is None, an empty future is returned

        Args:
          - flush_interval: Automatically flush every flush_interval seconds.
              If None, no time-based flushing is performed.
        Returns:
            - asyncio.Future that represents the background task
        """
        if interval is None or self.closed:
            empty_future: asyncio.Future[None] = asyncio.Future()
            empty_future.set_result(None)
            return empty_future

        async def timer_routine(self, interval: float):
            """
            Triggers new flush tasks every `interval` seconds
            """
            while not self.closed:
                await asyncio.sleep(interval)
                # add new flush task to list
                if not self.closed and self._staged_entries:
                    self._schedule_flush()

        timer_task = asyncio.create_task(timer_routine(self, interval))
        return timer_task

    async def append(self, mutation_entry: RowMutationEntry):
        """
        Add a new set of mutations to the internal queue

        TODO: return a future to track completion of this entry

        Args:
          - mutation_entry: new entry to add to flush queue
        Raises:
          - RuntimeError if batcher is closed
          - ValueError if an invalid mutation type is added
        """
        if self.closed:
            raise RuntimeError("Cannot append to closed MutationsBatcher")
        if isinstance(mutation_entry, Mutation):  # type: ignore
            raise ValueError(
                f"invalid mutation type: {type(mutation_entry).__name__}. Only RowMutationEntry objects are supported by batcher"
            )
        self._staged_entries.append(mutation_entry)
        # start a new flush task if limits exceeded
        self._staged_count += len(mutation_entry.mutations)
        self._staged_bytes += mutation_entry.size()
        if (
            self._staged_count >= self._flush_limit_count
            or self._staged_bytes >= self._flush_limit_bytes
        ):
            self._schedule_flush()
            # yield to the event loop to allow flush to run
            await asyncio.sleep(0)

    def _schedule_flush(self) -> asyncio.Future[None] | None:
        """Update the flush task to include the latest staged entries"""
        if self._staged_entries:
            entries, self._staged_entries = self._staged_entries, []
            self._staged_count, self._staged_bytes = 0, 0
            new_task = self._create_bg_task(self._flush_internal, entries)
            new_task.add_done_callback(self._flush_jobs.remove)
            self._flush_jobs.add(new_task)
            return new_task
        return None

    async def _flush_internal(self, new_entries: list[RowMutationEntry]):
        """
        Flushes a set of mutations to the server, and updates internal state

        Args:
          - new_entries: list of RowMutationEntry objects to flush
        """
        # flush new entries
        in_process_requests: list[asyncio.Future[list[FailedMutationEntryError]]] = []
        async for batch in self._flow_control.add_to_flow(new_entries):
            batch_task = self._create_bg_task(self._execute_mutate_rows, batch)
            in_process_requests.append(batch_task)
        # wait for all inflight requests to complete
        found_exceptions = await self._wait_for_batch_results(*in_process_requests)
        # update exception data to reflect any new errors
        self._entries_processed_since_last_raise += len(new_entries)
        self._add_exceptions(found_exceptions)

    async def _execute_mutate_rows(
        self, batch: list[RowMutationEntry]
    ) -> list[FailedMutationEntryError]:
        """
        Helper to execute mutation operation on a batch

        Args:
          - batch: list of RowMutationEntry objects to send to server
          - timeout: timeout in seconds. Used as operation_timeout and attempt_timeout.
              If not given, will use table defaults
        Returns:
          - list of FailedMutationEntryError objects for mutations that failed.
              FailedMutationEntryError objects will not contain index information
        """
        try:
            operation = _MutateRowsOperationAsync(
                self._table.client._gapic_client,
                self._table,
                batch,
                operation_timeout=self._operation_timeout,
                attempt_timeout=self._attempt_timeout,
<<<<<<< HEAD
                metrics=self._table._metrics.create_operation(
                    OperationType.BULK_MUTATE_ROWS
                ),
=======
                retryable_exceptions=self._retryable_errors,
>>>>>>> c329474b
            )
            await operation.start()
        except MutationsExceptionGroup as e:
            # strip index information from exceptions, since it is not useful in a batch context
            for subexc in e.exceptions:
                subexc.index = None
            return list(e.exceptions)
        finally:
            # mark batch as complete in flow control
            await self._flow_control.remove_from_flow(batch)
        return []

    def _add_exceptions(self, excs: list[Exception]):
        """
        Add new list of exceptions to internal store. To avoid unbounded memory,
        the batcher will store the first and last _exception_list_limit exceptions,
        and discard any in between.
        """
        self._exceptions_since_last_raise += len(excs)
        if excs and len(self._oldest_exceptions) < self._exception_list_limit:
            # populate oldest_exceptions with found_exceptions
            addition_count = self._exception_list_limit - len(self._oldest_exceptions)
            self._oldest_exceptions.extend(excs[:addition_count])
            excs = excs[addition_count:]
        if excs:
            # populate newest_exceptions with remaining found_exceptions
            self._newest_exceptions.extend(excs[-self._exception_list_limit :])

    def _raise_exceptions(self):
        """
        Raise any unreported exceptions from background flush operations

        Raises:
          - MutationsExceptionGroup with all unreported exceptions
        """
        if self._oldest_exceptions or self._newest_exceptions:
            oldest, self._oldest_exceptions = self._oldest_exceptions, []
            newest = list(self._newest_exceptions)
            self._newest_exceptions.clear()
            entry_count, self._entries_processed_since_last_raise = (
                self._entries_processed_since_last_raise,
                0,
            )
            exc_count, self._exceptions_since_last_raise = (
                self._exceptions_since_last_raise,
                0,
            )
            raise MutationsExceptionGroup.from_truncated_lists(
                first_list=oldest,
                last_list=newest,
                total_excs=exc_count,
                entry_count=entry_count,
            )

    async def __aenter__(self):
        """For context manager API"""
        return self

    async def __aexit__(self, exc_type, exc, tb):
        """For context manager API"""
        await self.close()

    async def close(self):
        """
        Flush queue and clean up resources
        """
        self.closed = True
        self._flush_timer.cancel()
        self._schedule_flush()
        if self._flush_jobs:
            await asyncio.gather(*self._flush_jobs, return_exceptions=True)
        try:
            await self._flush_timer
        except asyncio.CancelledError:
            pass
        atexit.unregister(self._on_exit)
        # raise unreported exceptions
        self._raise_exceptions()

    def _on_exit(self):
        """
        Called when program is exited. Raises warning if unflushed mutations remain
        """
        if not self.closed and self._staged_entries:
            warnings.warn(
                f"MutationsBatcher for table {self._table.table_name} was not closed. "
                f"{len(self._staged_entries)} Unflushed mutations will not be sent to the server."
            )

    @staticmethod
    def _create_bg_task(func, *args, **kwargs) -> asyncio.Future[Any]:
        """
        Create a new background task, and return a future

        This method wraps asyncio to make it easier to maintain subclasses
        with different concurrency models.

        Args:
          - func: function to execute in background task
          - *args: positional arguments to pass to func
          - **kwargs: keyword arguments to pass to func
        Returns:
          - Future object representing the background task
        """
        return asyncio.create_task(func(*args, **kwargs))

    @staticmethod
    async def _wait_for_batch_results(
        *tasks: asyncio.Future[list[FailedMutationEntryError]] | asyncio.Future[None],
    ) -> list[Exception]:
        """
        Takes in a list of futures representing _execute_mutate_rows tasks,
        waits for them to complete, and returns a list of errors encountered.

        Args:
          - *tasks: futures representing _execute_mutate_rows or _flush_internal tasks
        Returns:
          - list of Exceptions encountered by any of the tasks. Errors are expected
              to be FailedMutationEntryError, representing a failed mutation operation.
              If a task fails with a different exception, it will be included in the
              output list. Successful tasks will not be represented in the output list.
        """
        if not tasks:
            return []
        all_results = await asyncio.gather(*tasks, return_exceptions=True)
        found_errors = []
        for result in all_results:
            if isinstance(result, Exception):
                # will receive Exception objects if request task fails. Add to list
                found_errors.append(result)
            elif isinstance(result, BaseException):
                # BaseException won't be encountered in normal execution. Raise immediately
                raise result
            elif result:
                # completed requests will return a list of FailedMutationEntryError
                for e in result:
                    # strip index information
                    e.index = None
                found_errors.extend(result)
        return found_errors<|MERGE_RESOLUTION|>--- conflicted
+++ resolved
@@ -359,13 +359,10 @@
                 batch,
                 operation_timeout=self._operation_timeout,
                 attempt_timeout=self._attempt_timeout,
-<<<<<<< HEAD
                 metrics=self._table._metrics.create_operation(
                     OperationType.BULK_MUTATE_ROWS
                 ),
-=======
                 retryable_exceptions=self._retryable_errors,
->>>>>>> c329474b
             )
             await operation.start()
         except MutationsExceptionGroup as e:
