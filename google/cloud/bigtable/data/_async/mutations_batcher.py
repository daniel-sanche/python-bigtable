# Copyright 2023 Google LLC
#
# Licensed under the Apache License, Version 2.0 (the "License");
# you may not use this file except in compliance with the License.
# You may obtain a copy of the License at
#
#     http://www.apache.org/licenses/LICENSE-2.0
#
# Unless required by applicable law or agreed to in writing, software
# distributed under the License is distributed on an "AS IS" BASIS,
# WITHOUT WARRANTIES OR CONDITIONS OF ANY KIND, either express or implied.
# See the License for the specific language governing permissions and
# limitations under the License.
#
from __future__ import annotations

from typing import Sequence, TYPE_CHECKING
import atexit
import warnings
from collections import deque
import concurrent.futures

from google.cloud.bigtable.data.exceptions import MutationsExceptionGroup
from google.cloud.bigtable.data.exceptions import FailedMutationEntryError
from google.cloud.bigtable.data._helpers import _get_retryable_errors
from google.cloud.bigtable.data._helpers import _get_timeouts
from google.cloud.bigtable.data._helpers import TABLE_DEFAULT
from google.cloud.bigtable.data._helpers import _MB_SIZE

from google.cloud.bigtable.data._async._mutate_rows import _MutateRowsOperationAsync
from google.cloud.bigtable.data.mutations import (
    _MUTATE_ROWS_REQUEST_MUTATION_LIMIT,
)
from google.cloud.bigtable.data.mutations import Mutation

from google.cloud.bigtable.data._sync.cross_sync import CrossSync


if TYPE_CHECKING:
    from google.cloud.bigtable.data.mutations import RowMutationEntry

    if CrossSync.is_async:
        from google.cloud.bigtable.data._async.client import TableAsync
    else:
        from google.cloud.bigtable.data._sync.client import Table  # noqa: F401
        from google.cloud.bigtable.data._sync._mutate_rows import (  # noqa: F401
            _MutateRowsOperation,
        )


@CrossSync.sync_output(
    "google.cloud.bigtable.data._sync.mutations_batcher._FlowControl"
)
class _FlowControlAsync:
    """
    Manages flow control for batched mutations. Mutations are registered against
    the FlowControl object before being sent, which will block if size or count
    limits have reached capacity. As mutations completed, they are removed from
    the FlowControl object, which will notify any blocked requests that there
    is additional capacity.

    Flow limits are not hard limits. If a single mutation exceeds the configured
    limits, it will be allowed as a single batch when the capacity is available.

    Args:
        max_mutation_count: maximum number of mutations to send in a single rpc.
            This corresponds to individual mutations in a single RowMutationEntry.
        max_mutation_bytes: maximum number of bytes to send in a single rpc.
    Raises:
        ValueError: if max_mutation_count or max_mutation_bytes is less than 0
    """

    def __init__(
        self,
        max_mutation_count: int,
        max_mutation_bytes: int,
    ):
        self._max_mutation_count = max_mutation_count
        self._max_mutation_bytes = max_mutation_bytes
        if self._max_mutation_count < 1:
            raise ValueError("max_mutation_count must be greater than 0")
        if self._max_mutation_bytes < 1:
            raise ValueError("max_mutation_bytes must be greater than 0")
        self._capacity_condition = CrossSync.Condition()
        self._in_flight_mutation_count = 0
        self._in_flight_mutation_bytes = 0

    def _has_capacity(self, additional_count: int, additional_size: int) -> bool:
        """
        Checks if there is capacity to send a new entry with the given size and count

        FlowControl limits are not hard limits. If a single mutation exceeds
        the configured flow limits, it will be sent in a single batch when
        previous batches have completed.

        Args:
            additional_count: number of mutations in the pending entry
            additional_size: size of the pending entry
        Returns:
            bool: True if there is capacity to send the pending entry, False otherwise
        """
        # adjust limits to allow overly large mutations
        acceptable_size = max(self._max_mutation_bytes, additional_size)
        acceptable_count = max(self._max_mutation_count, additional_count)
        # check if we have capacity for new mutation
        new_size = self._in_flight_mutation_bytes + additional_size
        new_count = self._in_flight_mutation_count + additional_count
        return new_size <= acceptable_size and new_count <= acceptable_count

    async def remove_from_flow(
        self, mutations: RowMutationEntry | list[RowMutationEntry]
    ) -> None:
        """
        Removes mutations from flow control. This method should be called once
        for each mutation that was sent to add_to_flow, after the corresponding
        operation is complete.

        Args:
            mutations: mutation or list of mutations to remove from flow control
        """
        if not isinstance(mutations, list):
            mutations = [mutations]
        total_count = sum(len(entry.mutations) for entry in mutations)
        total_size = sum(entry.size() for entry in mutations)
        self._in_flight_mutation_count -= total_count
        self._in_flight_mutation_bytes -= total_size
        # notify any blocked requests that there is additional capacity
        async with self._capacity_condition:
            self._capacity_condition.notify_all()

    async def add_to_flow(self, mutations: RowMutationEntry | list[RowMutationEntry]):
        """
        Generator function that registers mutations with flow control. As mutations
        are accepted into the flow control, they are yielded back to the caller,
        to be sent in a batch. If the flow control is at capacity, the generator
        will block until there is capacity available.

        Args:
            mutations: list mutations to break up into batches
        Yields:
            list[RowMutationEntry]:
                list of mutations that have reserved space in the flow control.
                Each batch contains at least one mutation.
        """
        if not isinstance(mutations, list):
            mutations = [mutations]
        start_idx = 0
        end_idx = 0
        while end_idx < len(mutations):
            start_idx = end_idx
            batch_mutation_count = 0
            # fill up batch until we hit capacity
            async with self._capacity_condition:
                while end_idx < len(mutations):
                    next_entry = mutations[end_idx]
                    next_size = next_entry.size()
                    next_count = len(next_entry.mutations)
                    if (
                        self._has_capacity(next_count, next_size)
                        # make sure not to exceed per-request mutation count limits
                        and (batch_mutation_count + next_count)
                        <= _MUTATE_ROWS_REQUEST_MUTATION_LIMIT
                    ):
                        # room for new mutation; add to batch
                        end_idx += 1
                        batch_mutation_count += next_count
                        self._in_flight_mutation_bytes += next_size
                        self._in_flight_mutation_count += next_count
                    elif start_idx != end_idx:
                        # we have at least one mutation in the batch, so send it
                        break
                    else:
                        # batch is empty. Block until we have capacity
                        await self._capacity_condition.wait_for(
                            lambda: self._has_capacity(next_count, next_size)
                        )
            yield mutations[start_idx:end_idx]


@CrossSync.sync_output(
    "google.cloud.bigtable.data._sync.mutations_batcher.MutationsBatcher",
    replace_symbols={
        "TableAsync": "Table",
        "_FlowControlAsync": "_FlowControl",
        "_MutateRowsOperationAsync": "_MutateRowsOperation",
    },
    mypy_ignore=["unreachable"],
)
class MutationsBatcherAsync:
    """
    Allows users to send batches using context manager API:

    Runs mutate_row,  mutate_rows, and check_and_mutate_row internally, combining
    to use as few network requests as required

    Will automatically flush the batcher:
    - every flush_interval seconds
    - after queue size reaches flush_limit_mutation_count
    - after queue reaches flush_limit_bytes
    - when batcher is closed or destroyed

    Args:
        table: Table to preform rpc calls
        flush_interval: Automatically flush every flush_interval seconds.
            If None, no time-based flushing is performed.
        flush_limit_mutation_count: Flush immediately after flush_limit_mutation_count
            mutations are added across all entries. If None, this limit is ignored.
        flush_limit_bytes: Flush immediately after flush_limit_bytes bytes are added.
        flow_control_max_mutation_count: Maximum number of inflight mutations.
        flow_control_max_bytes: Maximum number of inflight bytes.
        batch_operation_timeout: timeout for each mutate_rows operation, in seconds.
            If TABLE_DEFAULT, defaults to the Table's default_mutate_rows_operation_timeout.
        batch_attempt_timeout: timeout for each individual request, in seconds.
            If TABLE_DEFAULT, defaults to the Table's default_mutate_rows_attempt_timeout.
            If None, defaults to batch_operation_timeout.
        batch_retryable_errors: a list of errors that will be retried if encountered.
            Defaults to the Table's default_mutate_rows_retryable_errors.
    """

    def __init__(
        self,
        table: TableAsync,
        *,
        flush_interval: float | None = 5,
        flush_limit_mutation_count: int | None = 1000,
        flush_limit_bytes: int = 20 * _MB_SIZE,
        flow_control_max_mutation_count: int = 100_000,
        flow_control_max_bytes: int = 100 * _MB_SIZE,
        batch_operation_timeout: float | TABLE_DEFAULT = TABLE_DEFAULT.MUTATE_ROWS,
        batch_attempt_timeout: float | None | TABLE_DEFAULT = TABLE_DEFAULT.MUTATE_ROWS,
        batch_retryable_errors: Sequence[type[Exception]]
        | TABLE_DEFAULT = TABLE_DEFAULT.MUTATE_ROWS,
    ):
        self._operation_timeout, self._attempt_timeout = _get_timeouts(
            batch_operation_timeout, batch_attempt_timeout, table
        )
        self._retryable_errors: list[type[Exception]] = _get_retryable_errors(
            batch_retryable_errors, table
        )

        self._closed = CrossSync.Event()
        self._table = table
        self._staged_entries: list[RowMutationEntry] = []
        self._staged_count, self._staged_bytes = 0, 0
        self._flow_control = _FlowControlAsync(
            flow_control_max_mutation_count, flow_control_max_bytes
        )
        self._flush_limit_bytes = flush_limit_bytes
        self._flush_limit_count = (
            flush_limit_mutation_count
            if flush_limit_mutation_count is not None
            else float("inf")
        )
        self._sync_executor = (
            concurrent.futures.ThreadPoolExecutor(max_workers=8)
            if not CrossSync.is_async
            else None
        )
        self._flush_timer = CrossSync.create_task(
            self._timer_routine, flush_interval, sync_executor=self._sync_executor
        )
        self._flush_jobs: set[CrossSync.Future[None]] = set()
        # MutationExceptionGroup reports number of successful entries along with failures
        self._entries_processed_since_last_raise: int = 0
        self._exceptions_since_last_raise: int = 0
        # keep track of the first and last _exception_list_limit exceptions
        self._exception_list_limit: int = 10
        self._oldest_exceptions: list[Exception] = []
        self._newest_exceptions: deque[Exception] = deque(
            maxlen=self._exception_list_limit
        )
        # clean up on program exit
        atexit.register(self._on_exit)

    async def _timer_routine(self, interval: float | None) -> None:
        """
<<<<<<< HEAD
        Triggers new flush tasks every `interval` seconds
        Ends when the batcher is closed
=======
        Set up a background task to flush the batcher every interval seconds

        If interval is None, an empty future is returned

        Args:
            flush_interval: Automatically flush every flush_interval seconds.
                If None, no time-based flushing is performed.
        Returns:
            asyncio.Future[None]: future representing the background task
>>>>>>> c573e9b6
        """
        if not interval or interval <= 0:
            return None
        while not self._closed.is_set():
            # wait until interval has passed, or until closed
            await CrossSync.event_wait(self._closed, timeout=interval, async_break_early=False)
            if not self._closed.is_set() and self._staged_entries:
                self._schedule_flush()

    async def append(self, mutation_entry: RowMutationEntry):
        """
        Add a new set of mutations to the internal queue

        Args:
            mutation_entry: new entry to add to flush queue
        Raises:
            RuntimeError: if batcher is closed
            ValueError: if an invalid mutation type is added
        """
<<<<<<< HEAD
        if self._closed.is_set():
=======
        # TODO: return a future to track completion of this entry
        if self.closed:
>>>>>>> c573e9b6
            raise RuntimeError("Cannot append to closed MutationsBatcher")
        if isinstance(mutation_entry, Mutation):  # type: ignore
            raise ValueError(
                f"invalid mutation type: {type(mutation_entry).__name__}. Only RowMutationEntry objects are supported by batcher"
            )
        self._staged_entries.append(mutation_entry)
        # start a new flush task if limits exceeded
        self._staged_count += len(mutation_entry.mutations)
        self._staged_bytes += mutation_entry.size()
        if (
            self._staged_count >= self._flush_limit_count
            or self._staged_bytes >= self._flush_limit_bytes
        ):
            self._schedule_flush()
            # yield to the event loop to allow flush to run
            await CrossSync.yield_to_event_loop()

<<<<<<< HEAD
    def _schedule_flush(self) -> CrossSync.Future[None] | None:
        """Update the flush task to include the latest staged entries"""
=======
    def _schedule_flush(self) -> asyncio.Future[None] | None:
        """
        Update the flush task to include the latest staged entries

        Returns:
            asyncio.Future[None] | None:
                future representing the background task, if started
        """
>>>>>>> c573e9b6
        if self._staged_entries:
            entries, self._staged_entries = self._staged_entries, []
            self._staged_count, self._staged_bytes = 0, 0
            new_task = CrossSync.create_task(
                self._flush_internal, entries, sync_executor=self._sync_executor
            )
            if not new_task.done():
                self._flush_jobs.add(new_task)
                new_task.add_done_callback(self._flush_jobs.remove)
            return new_task
        return None

    async def _flush_internal(self, new_entries: list[RowMutationEntry]):
        """
        Flushes a set of mutations to the server, and updates internal state

        Args:
            new_entries list of RowMutationEntry objects to flush
        """
        # flush new entries
        in_process_requests: list[CrossSync.Future[list[FailedMutationEntryError]]] = []
        async for batch in self._flow_control.add_to_flow(new_entries):
            batch_task = CrossSync.create_task(
                self._execute_mutate_rows, batch, sync_executor=self._sync_executor
            )
            in_process_requests.append(batch_task)
        # wait for all inflight requests to complete
        found_exceptions = await self._wait_for_batch_results(*in_process_requests)
        # update exception data to reflect any new errors
        self._entries_processed_since_last_raise += len(new_entries)
        self._add_exceptions(found_exceptions)

    async def _execute_mutate_rows(
        self, batch: list[RowMutationEntry]
    ) -> list[FailedMutationEntryError]:
        """
        Helper to execute mutation operation on a batch

        Args:
            batch: list of RowMutationEntry objects to send to server
            timeout: timeout in seconds. Used as operation_timeout and attempt_timeout.
                If not given, will use table defaults
        Returns:
            list[FailedMutationEntryError]:
                list of FailedMutationEntryError objects for mutations that failed.
                FailedMutationEntryError objects will not contain index information
        """
        try:
            operation = _MutateRowsOperationAsync(
                self._table.client._gapic_client,
                self._table,
                batch,
                operation_timeout=self._operation_timeout,
                attempt_timeout=self._attempt_timeout,
                retryable_exceptions=self._retryable_errors,
            )
            await operation.start()
        except MutationsExceptionGroup as e:
            # strip index information from exceptions, since it is not useful in a batch context
            for subexc in e.exceptions:
                subexc.index = None
            return list(e.exceptions)
        finally:
            # mark batch as complete in flow control
            await self._flow_control.remove_from_flow(batch)
        return []

    def _add_exceptions(self, excs: list[Exception]):
        """
        Add new list of exceptions to internal store. To avoid unbounded memory,
        the batcher will store the first and last _exception_list_limit exceptions,
        and discard any in between.

        Args:
            excs: list of exceptions to add to the internal store
        """
        self._exceptions_since_last_raise += len(excs)
        if excs and len(self._oldest_exceptions) < self._exception_list_limit:
            # populate oldest_exceptions with found_exceptions
            addition_count = self._exception_list_limit - len(self._oldest_exceptions)
            self._oldest_exceptions.extend(excs[:addition_count])
            excs = excs[addition_count:]
        if excs:
            # populate newest_exceptions with remaining found_exceptions
            self._newest_exceptions.extend(excs[-self._exception_list_limit :])

    def _raise_exceptions(self):
        """
        Raise any unreported exceptions from background flush operations

        Raises:
            MutationsExceptionGroup: exception group with all unreported exceptions
        """
        if self._oldest_exceptions or self._newest_exceptions:
            oldest, self._oldest_exceptions = self._oldest_exceptions, []
            newest = list(self._newest_exceptions)
            self._newest_exceptions.clear()
            entry_count, self._entries_processed_since_last_raise = (
                self._entries_processed_since_last_raise,
                0,
            )
            exc_count, self._exceptions_since_last_raise = (
                self._exceptions_since_last_raise,
                0,
            )
            raise MutationsExceptionGroup.from_truncated_lists(
                first_list=oldest,
                last_list=newest,
                total_excs=exc_count,
                entry_count=entry_count,
            )

    @CrossSync.rename_sync("__enter__")
    async def __aenter__(self):
        """Allow use of context manager API"""
        return self

    @CrossSync.rename_sync("__exit__")
    async def __aexit__(self, exc_type, exc, tb):
        """
        Allow use of context manager API.

        Flushes the batcher and cleans up resources.
        """
        await self.close()

    @property
    def closed(self) -> bool:
        """
        Returns:
          - True if the batcher is closed, False otherwise
        """
        return self._closed.is_set()

    async def close(self):
        """
        Flush queue and clean up resources
        """
        self._closed.set()
        self._flush_timer.cancel()
        self._schedule_flush()
        await CrossSync.wait([*self._flush_jobs, self._flush_timer])
        # shut down executor
        if self._sync_executor:
            with self._sync_executor:
                self._sync_executor.shutdown(wait=True)
        atexit.unregister(self._on_exit)
        # raise unreported exceptions
        self._raise_exceptions()

    def _on_exit(self):
        """
        Called when program is exited. Raises warning if unflushed mutations remain
        """
        if not self._closed.is_set() and self._staged_entries:
            warnings.warn(
                f"MutationsBatcher for table {self._table.table_name} was not closed. "
                f"{len(self._staged_entries)} Unflushed mutations will not be sent to the server."
            )

    @staticmethod
<<<<<<< HEAD
=======
    def _create_bg_task(func, *args, **kwargs) -> asyncio.Future[Any]:
        """
        Create a new background task, and return a future

        This method wraps asyncio to make it easier to maintain subclasses
        with different concurrency models.

        Args:
            func: function to execute in background task
            *args: positional arguments to pass to func
            **kwargs: keyword arguments to pass to func
        Returns:
            asyncio.Future: Future object representing the background task
        """
        return asyncio.create_task(func(*args, **kwargs))

    @staticmethod
>>>>>>> c573e9b6
    async def _wait_for_batch_results(
        *tasks: CrossSync.Future[list[FailedMutationEntryError]]
        | CrossSync.Future[None],
    ) -> list[Exception]:
        """
        Takes in a list of futures representing _execute_mutate_rows tasks,
        waits for them to complete, and returns a list of errors encountered.

        Args:
            *tasks: futures representing _execute_mutate_rows or _flush_internal tasks
        Returns:
            list[Exception]:
                list of Exceptions encountered by any of the tasks. Errors are expected
                to be FailedMutationEntryError, representing a failed mutation operation.
                If a task fails with a different exception, it will be included in the
                output list. Successful tasks will not be represented in the output list.
        """
        if not tasks:
            return []
        exceptions: list[Exception] = []
        for task in tasks:
            if CrossSync.is_async:
                # futures don't need to be awaited in sync mode
                await task
            try:
                exc_list = task.result()
                if exc_list:
                    # expect a list of FailedMutationEntryError objects
                    for exc in exc_list:
                        # strip index information
                        exc.index = None
                    exceptions.extend(exc_list)
            except Exception as e:
                exceptions.append(e)
        return exceptions<|MERGE_RESOLUTION|>--- conflicted
+++ resolved
@@ -274,10 +274,6 @@
 
     async def _timer_routine(self, interval: float | None) -> None:
         """
-<<<<<<< HEAD
-        Triggers new flush tasks every `interval` seconds
-        Ends when the batcher is closed
-=======
         Set up a background task to flush the batcher every interval seconds
 
         If interval is None, an empty future is returned
@@ -287,7 +283,6 @@
                 If None, no time-based flushing is performed.
         Returns:
             asyncio.Future[None]: future representing the background task
->>>>>>> c573e9b6
         """
         if not interval or interval <= 0:
             return None
@@ -307,12 +302,8 @@
             RuntimeError: if batcher is closed
             ValueError: if an invalid mutation type is added
         """
-<<<<<<< HEAD
+        # TODO: return a future to track completion of this entry
         if self._closed.is_set():
-=======
-        # TODO: return a future to track completion of this entry
-        if self.closed:
->>>>>>> c573e9b6
             raise RuntimeError("Cannot append to closed MutationsBatcher")
         if isinstance(mutation_entry, Mutation):  # type: ignore
             raise ValueError(
@@ -330,10 +321,6 @@
             # yield to the event loop to allow flush to run
             await CrossSync.yield_to_event_loop()
 
-<<<<<<< HEAD
-    def _schedule_flush(self) -> CrossSync.Future[None] | None:
-        """Update the flush task to include the latest staged entries"""
-=======
     def _schedule_flush(self) -> asyncio.Future[None] | None:
         """
         Update the flush task to include the latest staged entries
@@ -342,7 +329,6 @@
             asyncio.Future[None] | None:
                 future representing the background task, if started
         """
->>>>>>> c573e9b6
         if self._staged_entries:
             entries, self._staged_entries = self._staged_entries, []
             self._staged_count, self._staged_bytes = 0, 0
@@ -504,26 +490,6 @@
             )
 
     @staticmethod
-<<<<<<< HEAD
-=======
-    def _create_bg_task(func, *args, **kwargs) -> asyncio.Future[Any]:
-        """
-        Create a new background task, and return a future
-
-        This method wraps asyncio to make it easier to maintain subclasses
-        with different concurrency models.
-
-        Args:
-            func: function to execute in background task
-            *args: positional arguments to pass to func
-            **kwargs: keyword arguments to pass to func
-        Returns:
-            asyncio.Future: Future object representing the background task
-        """
-        return asyncio.create_task(func(*args, **kwargs))
-
-    @staticmethod
->>>>>>> c573e9b6
     async def _wait_for_batch_results(
         *tasks: CrossSync.Future[list[FailedMutationEntryError]]
         | CrossSync.Future[None],
