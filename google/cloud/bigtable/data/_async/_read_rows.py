--- conflicted
+++ resolved
@@ -225,13 +225,9 @@
                     current_key = None
 
     @staticmethod
-<<<<<<< HEAD
-    async def merge_rows(chunks: AsyncIterable[ReadRowsResponsePB.CellChunk] | None):
-=======
     async def merge_rows(
         chunks: AsyncGenerator[ReadRowsResponsePB.CellChunk, None] | None
     ) -> AsyncGenerator[Row, None]:
->>>>>>> c573e9b6
         """
         Merge chunks into rows
 
