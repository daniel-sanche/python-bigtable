# Copyright 2023 Google LLC
#
# Licensed under the Apache License, Version 2.0 (the "License");
# you may not use this file except in compliance with the License.
# You may obtain a copy of the License at
#
#     http://www.apache.org/licenses/LICENSE-2.0
#
# Unless required by applicable law or agreed to in writing, software
# distributed under the License is distributed on an "AS IS" BASIS,
# WITHOUT WARRANTIES OR CONDITIONS OF ANY KIND, either express or implied.
# See the License for the specific language governing permissions and
# limitations under the License.
#

from __future__ import annotations

<<<<<<< HEAD
from typing import TYPE_CHECKING, AsyncGenerator, Awaitable

import time
=======
from typing import (
    TYPE_CHECKING,
    AsyncGenerator,
    AsyncIterable,
    Awaitable,
    Sequence,
)
>>>>>>> c329474b

from google.cloud.bigtable_v2.types import ReadRowsRequest as ReadRowsRequestPB
from google.cloud.bigtable_v2.types import ReadRowsResponse as ReadRowsResponsePB
from google.cloud.bigtable_v2.types import RowSet as RowSetPB
from google.cloud.bigtable_v2.types import RowRange as RowRangePB

from google.cloud.bigtable.data.row import Row, Cell
from google.cloud.bigtable.data.read_rows_query import ReadRowsQuery
from google.cloud.bigtable.data.exceptions import InvalidChunk
from google.cloud.bigtable.data.exceptions import _RowSetComplete
from google.cloud.bigtable.data._helpers import _attempt_timeout_generator
from google.cloud.bigtable.data._helpers import _make_metadata
<<<<<<< HEAD
from google.cloud.bigtable.data._helpers import backoff_generator

from google.api_core import retry_async as retries
from google.api_core.retry_streaming_async import retry_target_stream
from google.api_core.retry import RetryFailureReason
from google.api_core import exceptions as core_exceptions
from google.api_core.grpc_helpers_async import GrpcAsyncStream
=======
from google.cloud.bigtable.data._helpers import _retry_exception_factory

from google.api_core import retry as retries
from google.api_core.retry import exponential_sleep_generator
>>>>>>> c329474b

if TYPE_CHECKING:
    from google.cloud.bigtable.data._async.client import TableAsync
    from google.cloud.bigtable.data._metrics import ActiveOperationMetric


class _ResetRow(Exception):
    def __init__(self, chunk):
        self.chunk = chunk


class _ReadRowsOperationAsync:
    """
    ReadRowsOperation handles the logic of merging chunks from a ReadRowsResponse stream
    into a stream of Row objects.

    ReadRowsOperation.merge_row_response_stream takes in a stream of ReadRowsResponse
    and turns them into a stream of Row objects using an internal
    StateMachine.

    ReadRowsOperation(request, client) handles row merging logic end-to-end, including
    performing retries on stream errors.
    """

    __slots__ = (
        "attempt_timeout_gen",
        "operation_timeout",
        "request",
        "table",
        "_predicate",
        "_metadata",
        "_last_yielded_row_key",
        "_remaining_count",
        "_operation_metrics",
    )

    def __init__(
        self,
        query: ReadRowsQuery,
        table: "TableAsync",
        operation_timeout: float,
        attempt_timeout: float,
<<<<<<< HEAD
        metrics: ActiveOperationMetric,
=======
        retryable_exceptions: Sequence[type[Exception]] = (),
>>>>>>> c329474b
    ):
        self.attempt_timeout_gen = _attempt_timeout_generator(
            attempt_timeout, operation_timeout
        )
        self.operation_timeout = operation_timeout
        if isinstance(query, dict):
            self.request = ReadRowsRequestPB(
                **query,
                table_name=table.table_name,
                app_profile_id=table.app_profile_id,
            )
        else:
            self.request = query._to_pb(table)
        self.table = table
        self._predicate = retries.if_exception_type(*retryable_exceptions)
        self._metadata = _make_metadata(
            table.table_name,
            table.app_profile_id,
        )
        self._last_yielded_row_key: bytes | None = None
        self._remaining_count: int | None = self.request.rows_limit or None
        self._operation_metrics = metrics

    def start_operation(self) -> AsyncGenerator[Row, None]:
        """
        Start the read_rows operation, retrying on retryable errors.
        """
<<<<<<< HEAD
        self._operation_metrics.start()

        sleep_generator = backoff_generator()
        self._operation_metrics.backoff_generator = sleep_generator

        return retry_target_stream(
=======
        return retries.retry_target_stream_async(
>>>>>>> c329474b
            self._read_rows_attempt,
            self._operation_metrics.build_wrapped_predicate(self._predicate),
            sleep_generator,
            self.operation_timeout,
            exception_factory=_retry_exception_factory,
        )

    def _read_rows_attempt(self) -> AsyncGenerator[Row, None]:
        """
        Attempt a single read_rows rpc call.
        This function is intended to be wrapped by retry logic,
        which will call this function until it succeeds or
        a non-retryable error is raised.
        """
        # register metric start
        self._operation_metrics.start_attempt()
        # revise request keys and ranges between attempts
        if self._last_yielded_row_key is not None:
            # if this is a retry, try to trim down the request to avoid ones we've already processed
            try:
                self.request.rows = self._revise_request_rowset(
                    row_set=self.request.rows,
                    last_seen_row_key=self._last_yielded_row_key,
                )
            except _RowSetComplete:
                # if we've already seen all the rows, we're done
                return self.merge_rows(None, self._operation_metrics)
        # revise the limit based on number of rows already yielded
        if self._remaining_count is not None:
            self.request.rows_limit = self._remaining_count
            if self._remaining_count == 0:
                return self.merge_rows(None, self._operation_metrics)
        # create and return a new row merger
        gapic_stream = self.table.client._gapic_client.read_rows(
            self.request,
            timeout=next(self.attempt_timeout_gen),
            metadata=self._metadata,
            retry=None,
        )
        chunked_stream = self.chunk_stream(gapic_stream)
        return self.merge_rows(chunked_stream, self._operation_metrics)

    async def chunk_stream(
        self, stream: Awaitable[GrpcAsyncStream[ReadRowsResponsePB]]
    ) -> AsyncGenerator[ReadRowsResponsePB.CellChunk, None]:
        """
        process chunks out of raw read_rows stream
        """
        call = await stream
        try:
            async for resp in call:
                # extract proto from proto-plus wrapper
                resp = resp._pb

                # handle last_scanned_row_key packets, sent when server
                # has scanned past the end of the row range
                if resp.last_scanned_row_key:
                    if (
                        self._last_yielded_row_key is not None
                        and resp.last_scanned_row_key <= self._last_yielded_row_key
                    ):
                        raise InvalidChunk("last scanned out of order")
                    self._last_yielded_row_key = resp.last_scanned_row_key

                current_key = None
                # process each chunk in the response
                for c in resp.chunks:
                    if current_key is None:
                        current_key = c.row_key
                        if current_key is None:
                            raise InvalidChunk("first chunk is missing a row key")
                        elif (
                            self._last_yielded_row_key
                            and current_key <= self._last_yielded_row_key
                        ):
                            raise InvalidChunk("row keys should be strictly increasing")

                    yield c

                    if c.reset_row:
                        current_key = None
                    elif c.commit_row:
                        # update row state after each commit
                        self._last_yielded_row_key = current_key
                        if self._remaining_count is not None:
                            self._remaining_count -= 1
                            if self._remaining_count < 0:
                                raise InvalidChunk("emit count exceeds row limit")
                        current_key = None
        finally:
            # ensure stream is closed
            call.cancel()
            # send trailing metadata to metrics
            metadata = await call.trailing_metadata() + await call.initial_metadata()
            self._operation_metrics.add_response_metadata(metadata)

    @staticmethod
    async def merge_rows(
        chunks: AsyncGenerator[ReadRowsResponsePB.CellChunk, None] | None,
        operation: ActiveOperationMetric,
    ):
        """
        Merge chunks into rows
        """
        if chunks is None:
            operation.end_with_success()
            return
        it = chunks.__aiter__()
        is_first_row = True
        # For each row
        while True:
            try:
                c = await it.__anext__()
            except StopAsyncIteration:
                # stream complete
                operation.end_with_success()
                return
            row_key = c.row_key

            if not row_key:
                raise InvalidChunk("first row chunk is missing key")

            cells = []

            # shared per cell storage
            family: str | None = None
            qualifier: bytes | None = None

            try:
                # for each cell
                while True:
                    if c.reset_row:
                        raise _ResetRow(c)
                    k = c.row_key
                    f = c.family_name.value
                    q = c.qualifier.value if c.HasField("qualifier") else None
                    if k and k != row_key:
                        raise InvalidChunk("unexpected new row key")
                    if f:
                        family = f
                        if q is not None:
                            qualifier = q
                        else:
                            raise InvalidChunk("new family without qualifier")
                    elif family is None:
                        raise InvalidChunk("missing family")
                    elif q is not None:
                        if family is None:
                            raise InvalidChunk("new qualifier without family")
                        qualifier = q
                    elif qualifier is None:
                        raise InvalidChunk("missing qualifier")

                    ts = c.timestamp_micros
                    labels = c.labels if c.labels else []
                    value = c.value

                    # merge split cells
                    if c.value_size > 0:
                        buffer = [value]
                        while c.value_size > 0:
                            # throws when premature end
                            c = await it.__anext__()

                            t = c.timestamp_micros
                            cl = c.labels
                            k = c.row_key
                            if (
                                c.HasField("family_name")
                                and c.family_name.value != family
                            ):
                                raise InvalidChunk("family changed mid cell")
                            if (
                                c.HasField("qualifier")
                                and c.qualifier.value != qualifier
                            ):
                                raise InvalidChunk("qualifier changed mid cell")
                            if t and t != ts:
                                raise InvalidChunk("timestamp changed mid cell")
                            if cl and cl != labels:
                                raise InvalidChunk("labels changed mid cell")
                            if k and k != row_key:
                                raise InvalidChunk("row key changed mid cell")

                            if c.reset_row:
                                raise _ResetRow(c)
                            buffer.append(c.value)
                        value = b"".join(buffer)
                    cells.append(
                        Cell(value, row_key, family, qualifier, ts, list(labels))
                    )
                    if c.commit_row:
                        if is_first_row:
                            # record first row latency in metrics
                            is_first_row = False
                            operation.attempt_first_response()
                        block_time = time.monotonic()
                        yield Row(row_key, cells)
                        # most metric operations use setters, but this one updates
                        # the value directly to avoid extra overhead
                        operation.active_attempt.application_blocking_time += (time.monotonic() - block_time)
                        break
                    c = await it.__anext__()
            except _ResetRow as e:
                c = e.chunk
                if (
                    c.row_key
                    or c.HasField("family_name")
                    or c.HasField("qualifier")
                    or c.timestamp_micros
                    or c.labels
                    or c.value
                ):
                    raise InvalidChunk("reset row with data")
                continue
            except StopAsyncIteration:
                raise InvalidChunk("premature end of stream")

    @staticmethod
    def _revise_request_rowset(
        row_set: RowSetPB,
        last_seen_row_key: bytes,
    ) -> RowSetPB:
        """
        Revise the rows in the request to avoid ones we've already processed.

        Args:
          - row_set: the row set from the request
          - last_seen_row_key: the last row key encountered
        Raises:
          - _RowSetComplete: if there are no rows left to process after the revision
        """
        # if user is doing a whole table scan, start a new one with the last seen key
        if row_set is None or (not row_set.row_ranges and row_set.row_keys is not None):
            last_seen = last_seen_row_key
            return RowSetPB(row_ranges=[RowRangePB(start_key_open=last_seen)])
        # remove seen keys from user-specific key list
        adjusted_keys: list[bytes] = [
            k for k in row_set.row_keys if k > last_seen_row_key
        ]
        # adjust ranges to ignore keys before last seen
        adjusted_ranges: list[RowRangePB] = []
        for row_range in row_set.row_ranges:
            end_key = row_range.end_key_closed or row_range.end_key_open or None
            if end_key is None or end_key > last_seen_row_key:
                # end range is after last seen key
                new_range = RowRangePB(row_range)
                start_key = row_range.start_key_closed or row_range.start_key_open
                if start_key is None or start_key <= last_seen_row_key:
                    # replace start key with last seen
                    new_range.start_key_open = last_seen_row_key
                adjusted_ranges.append(new_range)
        if len(adjusted_keys) == 0 and len(adjusted_ranges) == 0:
            # if the query is empty after revision, raise an exception
            # this will avoid an unwanted full table scan
            raise _RowSetComplete()
<<<<<<< HEAD
        return RowSetPB(row_keys=adjusted_keys, row_ranges=adjusted_ranges)

    @staticmethod
    def _build_exception(
        exc_list: list[Exception], reason: RetryFailureReason, timeout_val: float | None
    ) -> tuple[Exception, Exception | None]:
        """
        Build retry error based on exceptions encountered during operation

        Args:
          - exc_list: list of exceptions encountered during operation
          - is_timeout: whether the operation failed due to timeout
          - timeout_val: the operation timeout value in seconds, for constructing
                the error message
        Returns:
          - tuple of the exception to raise, and a cause exception if applicable
        """
        if reason == RetryFailureReason.TIMEOUT:
            # if failed due to timeout, raise deadline exceeded as primary exception
            timeout_val_str = f"of {timeout_val:.1f}s " if timeout_val else ""
            source_exc: Exception = core_exceptions.DeadlineExceeded(
                f"operation_timeout {timeout_val_str}exceeded"
            )
        elif exc_list:
            # otherwise, raise non-retryable error as primary exception
            source_exc = exc_list.pop()
        else:
            source_exc = RuntimeError("failed with unspecified exception")
        # use the retry exception group as the cause of the exception
        cause_exc: Exception | None = (
            RetryExceptionGroup(exc_list) if exc_list else None
        )
        source_exc.__cause__ = cause_exc
        return source_exc, cause_exc
=======
        return RowSetPB(row_keys=adjusted_keys, row_ranges=adjusted_ranges)
>>>>>>> c329474b
<|MERGE_RESOLUTION|>--- conflicted
+++ resolved
@@ -15,11 +15,6 @@
 
 from __future__ import annotations
 
-<<<<<<< HEAD
-from typing import TYPE_CHECKING, AsyncGenerator, Awaitable
-
-import time
-=======
 from typing import (
     TYPE_CHECKING,
     AsyncGenerator,
@@ -27,7 +22,7 @@
     Awaitable,
     Sequence,
 )
->>>>>>> c329474b
+import time
 
 from google.cloud.bigtable_v2.types import ReadRowsRequest as ReadRowsRequestPB
 from google.cloud.bigtable_v2.types import ReadRowsResponse as ReadRowsResponsePB
@@ -40,20 +35,16 @@
 from google.cloud.bigtable.data.exceptions import _RowSetComplete
 from google.cloud.bigtable.data._helpers import _attempt_timeout_generator
 from google.cloud.bigtable.data._helpers import _make_metadata
-<<<<<<< HEAD
 from google.cloud.bigtable.data._helpers import backoff_generator
 
-from google.api_core import retry_async as retries
 from google.api_core.retry_streaming_async import retry_target_stream
 from google.api_core.retry import RetryFailureReason
 from google.api_core import exceptions as core_exceptions
 from google.api_core.grpc_helpers_async import GrpcAsyncStream
-=======
 from google.cloud.bigtable.data._helpers import _retry_exception_factory
 
 from google.api_core import retry as retries
 from google.api_core.retry import exponential_sleep_generator
->>>>>>> c329474b
 
 if TYPE_CHECKING:
     from google.cloud.bigtable.data._async.client import TableAsync
@@ -96,11 +87,8 @@
         table: "TableAsync",
         operation_timeout: float,
         attempt_timeout: float,
-<<<<<<< HEAD
         metrics: ActiveOperationMetric,
-=======
         retryable_exceptions: Sequence[type[Exception]] = (),
->>>>>>> c329474b
     ):
         self.attempt_timeout_gen = _attempt_timeout_generator(
             attempt_timeout, operation_timeout
@@ -128,16 +116,12 @@
         """
         Start the read_rows operation, retrying on retryable errors.
         """
-<<<<<<< HEAD
         self._operation_metrics.start()
 
         sleep_generator = backoff_generator()
         self._operation_metrics.backoff_generator = sleep_generator
 
-        return retry_target_stream(
-=======
         return retries.retry_target_stream_async(
->>>>>>> c329474b
             self._read_rows_attempt,
             self._operation_metrics.build_wrapped_predicate(self._predicate),
             sleep_generator,
@@ -394,41 +378,4 @@
             # if the query is empty after revision, raise an exception
             # this will avoid an unwanted full table scan
             raise _RowSetComplete()
-<<<<<<< HEAD
-        return RowSetPB(row_keys=adjusted_keys, row_ranges=adjusted_ranges)
-
-    @staticmethod
-    def _build_exception(
-        exc_list: list[Exception], reason: RetryFailureReason, timeout_val: float | None
-    ) -> tuple[Exception, Exception | None]:
-        """
-        Build retry error based on exceptions encountered during operation
-
-        Args:
-          - exc_list: list of exceptions encountered during operation
-          - is_timeout: whether the operation failed due to timeout
-          - timeout_val: the operation timeout value in seconds, for constructing
-                the error message
-        Returns:
-          - tuple of the exception to raise, and a cause exception if applicable
-        """
-        if reason == RetryFailureReason.TIMEOUT:
-            # if failed due to timeout, raise deadline exceeded as primary exception
-            timeout_val_str = f"of {timeout_val:.1f}s " if timeout_val else ""
-            source_exc: Exception = core_exceptions.DeadlineExceeded(
-                f"operation_timeout {timeout_val_str}exceeded"
-            )
-        elif exc_list:
-            # otherwise, raise non-retryable error as primary exception
-            source_exc = exc_list.pop()
-        else:
-            source_exc = RuntimeError("failed with unspecified exception")
-        # use the retry exception group as the cause of the exception
-        cause_exc: Exception | None = (
-            RetryExceptionGroup(exc_list) if exc_list else None
-        )
-        source_exc.__cause__ = cause_exc
-        return source_exc, cause_exc
-=======
-        return RowSetPB(row_keys=adjusted_keys, row_ranges=adjusted_ranges)
->>>>>>> c329474b
+        return RowSetPB(row_keys=adjusted_keys, row_ranges=adjusted_ranges)