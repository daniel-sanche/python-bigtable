--- conflicted
+++ resolved
@@ -16,11 +16,7 @@
 """
 from __future__ import annotations
 
-<<<<<<< HEAD
-from typing import Callable, Sequence, Any, TYPE_CHECKING
-=======
-from typing import Callable, List, Tuple, Any
->>>>>>> 8ff12166
+from typing import Callable, Sequence, List, Tuple, Any, TYPE_CHECKING
 import time
 import enum
 from collections import namedtuple
@@ -29,10 +25,9 @@
 from google.api_core import exceptions as core_exceptions
 from google.cloud.bigtable.data.exceptions import RetryExceptionGroup
 
-<<<<<<< HEAD
 if TYPE_CHECKING:
     import grpc
-=======
+
 """
 Helper functions used in various places in the library.
 """
@@ -61,7 +56,6 @@
     # default for bulk_mutate_rows and mutations_batcher
     MUTATE_ROWS = "MUTATE_ROWS_DEFAULT"
 
->>>>>>> 8ff12166
 
 def _make_metadata(
     table_name: str, app_profile_id: str | None
