#
# Licensed under the Apache License, Version 2.0 (the "License");
# you may not use this file except in compliance with the License.
# You may obtain a copy of the License at
#
#     http://www.apache.org/licenses/LICENSE-2.0
#
# Unless required by applicable law or agreed to in writing, software
# distributed under the License is distributed on an "AS IS" BASIS,
# WITHOUT WARRANTIES OR CONDITIONS OF ANY KIND, either express or implied.
# See the License for the specific language governing permissions and
# limitations under the License.
#
"""
Helper functions used in various places in the library.
"""
from __future__ import annotations

from typing import Sequence, List, Tuple, TYPE_CHECKING
import time
import enum
from collections import namedtuple
from google.cloud.bigtable.data.read_rows_query import ReadRowsQuery

from google.api_core import exceptions as core_exceptions
<<<<<<< HEAD
from google.api_core.retry import exponential_sleep_generator
=======
>>>>>>> cc79d8cc
from google.api_core.retry import RetryFailureReason
from google.cloud.bigtable.data.exceptions import RetryExceptionGroup

if TYPE_CHECKING:
    import grpc
    from google.cloud.bigtable.data import TableAsync

"""
Helper functions used in various places in the library.
"""

# Type alias for the output of sample_keys
RowKeySamples = List[Tuple[bytes, int]]

# type alias for the output of query.shard()
ShardedQuery = List[ReadRowsQuery]

# used by read_rows_sharded to limit how many requests are attempted in parallel
_CONCURRENCY_LIMIT = 10

# used to register instance data with the client for channel warming
_WarmedInstanceKey = namedtuple(
    "_WarmedInstanceKey", ["instance_name", "table_name", "app_profile_id"]
)


# enum used on method calls when table defaults should be used
class TABLE_DEFAULT(enum.Enum):
    # default for mutate_row, sample_row_keys, check_and_mutate_row, and read_modify_write_row
    DEFAULT = "DEFAULT"
    # default for read_rows, read_rows_stream, read_rows_sharded, row_exists, and read_row
    READ_ROWS = "READ_ROWS_DEFAULT"
    # default for bulk_mutate_rows and mutations_batcher
    MUTATE_ROWS = "MUTATE_ROWS_DEFAULT"


def _make_metadata(
    table_name: str, app_profile_id: str | None
) -> list[tuple[str, str]]:
    """
    Create properly formatted gRPC metadata for requests.
    """
    params = []
    params.append(f"table_name={table_name}")
    if app_profile_id is not None:
        params.append(f"app_profile_id={app_profile_id}")
    params_str = "&".join(params)
    return [("x-goog-request-params", params_str)]


def _attempt_timeout_generator(
    per_request_timeout: float | None, operation_timeout: float
):
    """
    Generator that yields the timeout value for each attempt of a retry loop.

    Will return per_request_timeout until the operation_timeout is approached,
    at which point it will return the remaining time in the operation_timeout.

    Args:
      - per_request_timeout: The timeout value to use for each request, in seconds.
            If None, the operation_timeout will be used for each request.
      - operation_timeout: The timeout value to use for the entire operationm in seconds.
    Yields:
      - The timeout value to use for the next request, in seonds
    """
    per_request_timeout = (
        per_request_timeout if per_request_timeout is not None else operation_timeout
    )
    deadline = operation_timeout + time.monotonic()
    while True:
        yield max(0, min(per_request_timeout, deadline - time.monotonic()))


<<<<<<< HEAD
def backoff_generator(initial=0.01, multiplier=2, maximum=60):
    """
    Build a generator for exponential backoff sleep times.

    This implementation builds on top of api_core.retries.exponential_sleep_generator,
    adding the ability to retrieve previous values using the send(idx) method. This is
    used by the Metrics class to track the sleep times used for each attempt.
    """
    history = []
    subgenerator = exponential_sleep_generator(initial, multiplier, maximum)
    while True:
        next_backoff = next(subgenerator)
        history.append(next_backoff)
        sent_idx = yield next_backoff
        while sent_idx is not None:
            # requesting from history
            sent_idx = yield history[sent_idx]


def _retry_exception_factory(
    exc_list: list[Exception], reason: RetryFailureReason, timeout_val: float, **kwargs
) -> tuple[Exception, Exception | None]:
    """
    Build retry error based on exceptions encountered during operation

    Args:
      - exc_list: list of exceptions encountered during operation
      - is_timeout: whether the operation failed due to timeout
      - timeout_val: the operation timeout value in seconds, for constructing
            the error message
    Returns:
      - tuple of the exception to raise, and a cause exception if applicable
    """
    if reason == RetryFailureReason.TIMEOUT:
        # if failed due to timeout, raise deadline exceeded as primary exception
        source_exc: Exception = core_exceptions.DeadlineExceeded(
            f"operation_timeout of {timeout_val} exceeded"
=======
def _retry_exception_factory(
    exc_list: list[Exception],
    reason: RetryFailureReason,
    timeout_val: float | None,
) -> tuple[Exception, Exception | None]:
    """
    Build retry error based on exceptions encountered during operation

    Args:
      - exc_list: list of exceptions encountered during operation
      - is_timeout: whether the operation failed due to timeout
      - timeout_val: the operation timeout value in seconds, for constructing
            the error message
    Returns:
      - tuple of the exception to raise, and a cause exception if applicable
    """
    if reason == RetryFailureReason.TIMEOUT:
        timeout_val_str = f"of {timeout_val:0.1f}s " if timeout_val is not None else ""
        # if failed due to timeout, raise deadline exceeded as primary exception
        source_exc: Exception = core_exceptions.DeadlineExceeded(
            f"operation_timeout{timeout_val_str} exceeded"
>>>>>>> cc79d8cc
        )
    elif exc_list:
        # otherwise, raise non-retryable error as primary exception
        source_exc = exc_list.pop()
    else:
        source_exc = RuntimeError("failed with unspecified exception")
    # use the retry exception group as the cause of the exception
    cause_exc: Exception | None = RetryExceptionGroup(exc_list) if exc_list else None
    source_exc.__cause__ = cause_exc
    return source_exc, cause_exc


def _get_timeouts(
    operation: float | TABLE_DEFAULT,
    attempt: float | None | TABLE_DEFAULT,
    table: "TableAsync",
) -> tuple[float, float]:
    """
    Convert passed in timeout values to floats, using table defaults if necessary.

    attempt will use operation value if None, or if larger than operation.

    Will call _validate_timeouts on the outputs, and raise ValueError if the
    resulting timeouts are invalid.

    Args:
        - operation: The timeout value to use for the entire operation, in seconds.
        - attempt: The timeout value to use for each attempt, in seconds.
        - table: The table to use for default values.
    Returns:
        - A tuple of (operation_timeout, attempt_timeout)
    """
    # load table defaults if necessary
    if operation == TABLE_DEFAULT.DEFAULT:
        final_operation = table.default_operation_timeout
    elif operation == TABLE_DEFAULT.READ_ROWS:
        final_operation = table.default_read_rows_operation_timeout
    elif operation == TABLE_DEFAULT.MUTATE_ROWS:
        final_operation = table.default_mutate_rows_operation_timeout
    else:
        final_operation = operation
    if attempt == TABLE_DEFAULT.DEFAULT:
        attempt = table.default_attempt_timeout
    elif attempt == TABLE_DEFAULT.READ_ROWS:
        attempt = table.default_read_rows_attempt_timeout
    elif attempt == TABLE_DEFAULT.MUTATE_ROWS:
        attempt = table.default_mutate_rows_attempt_timeout

    if attempt is None:
        # no timeout specified, use operation timeout for both
        final_attempt = final_operation
    else:
        # cap attempt timeout at operation timeout
        final_attempt = min(attempt, final_operation) if final_operation else attempt

    _validate_timeouts(final_operation, final_attempt, allow_none=False)
    return final_operation, final_attempt


def _validate_timeouts(
    operation_timeout: float, attempt_timeout: float | None, allow_none: bool = False
):
    """
    Helper function that will verify that timeout values are valid, and raise
    an exception if they are not.

    Args:
      - operation_timeout: The timeout value to use for the entire operation, in seconds.
      - attempt_timeout: The timeout value to use for each attempt, in seconds.
      - allow_none: If True, attempt_timeout can be None. If False, None values will raise an exception.
    Raises:
      - ValueError if operation_timeout or attempt_timeout are invalid.
    """
    if operation_timeout is None:
        raise ValueError("operation_timeout cannot be None")
    if operation_timeout <= 0:
        raise ValueError("operation_timeout must be greater than 0")
    if not allow_none and attempt_timeout is None:
        raise ValueError("attempt_timeout must not be None")
    elif attempt_timeout is not None:
        if attempt_timeout <= 0:
            raise ValueError("attempt_timeout must be greater than 0")


def _get_retryable_errors(
    call_codes: Sequence["grpc.StatusCode" | int | type[Exception]] | TABLE_DEFAULT,
    table: "TableAsync",
) -> list[type[Exception]]:
    # load table defaults if necessary
    if call_codes == TABLE_DEFAULT.DEFAULT:
        call_codes = table.default_retryable_errors
    elif call_codes == TABLE_DEFAULT.READ_ROWS:
        call_codes = table.default_read_rows_retryable_errors
    elif call_codes == TABLE_DEFAULT.MUTATE_ROWS:
        call_codes = table.default_mutate_rows_retryable_errors

    return [
        e if isinstance(e, type) else type(core_exceptions.from_grpc_status(e, ""))
        for e in call_codes
    ]<|MERGE_RESOLUTION|>--- conflicted
+++ resolved
@@ -23,10 +23,7 @@
 from google.cloud.bigtable.data.read_rows_query import ReadRowsQuery
 
 from google.api_core import exceptions as core_exceptions
-<<<<<<< HEAD
 from google.api_core.retry import exponential_sleep_generator
-=======
->>>>>>> cc79d8cc
 from google.api_core.retry import RetryFailureReason
 from google.cloud.bigtable.data.exceptions import RetryExceptionGroup
 
@@ -101,7 +98,6 @@
         yield max(0, min(per_request_timeout, deadline - time.monotonic()))
 
 
-<<<<<<< HEAD
 def backoff_generator(initial=0.01, multiplier=2, maximum=60):
     """
     Build a generator for exponential backoff sleep times.
@@ -122,7 +118,9 @@
 
 
 def _retry_exception_factory(
-    exc_list: list[Exception], reason: RetryFailureReason, timeout_val: float, **kwargs
+    exc_list: list[Exception],
+    reason: RetryFailureReason,
+    timeout_val: float | None,
 ) -> tuple[Exception, Exception | None]:
     """
     Build retry error based on exceptions encountered during operation
@@ -136,32 +134,10 @@
       - tuple of the exception to raise, and a cause exception if applicable
     """
     if reason == RetryFailureReason.TIMEOUT:
-        # if failed due to timeout, raise deadline exceeded as primary exception
-        source_exc: Exception = core_exceptions.DeadlineExceeded(
-            f"operation_timeout of {timeout_val} exceeded"
-=======
-def _retry_exception_factory(
-    exc_list: list[Exception],
-    reason: RetryFailureReason,
-    timeout_val: float | None,
-) -> tuple[Exception, Exception | None]:
-    """
-    Build retry error based on exceptions encountered during operation
-
-    Args:
-      - exc_list: list of exceptions encountered during operation
-      - is_timeout: whether the operation failed due to timeout
-      - timeout_val: the operation timeout value in seconds, for constructing
-            the error message
-    Returns:
-      - tuple of the exception to raise, and a cause exception if applicable
-    """
-    if reason == RetryFailureReason.TIMEOUT:
         timeout_val_str = f"of {timeout_val:0.1f}s " if timeout_val is not None else ""
         # if failed due to timeout, raise deadline exceeded as primary exception
         source_exc: Exception = core_exceptions.DeadlineExceeded(
             f"operation_timeout{timeout_val_str} exceeded"
->>>>>>> cc79d8cc
         )
     elif exc_list:
         # otherwise, raise non-retryable error as primary exception
