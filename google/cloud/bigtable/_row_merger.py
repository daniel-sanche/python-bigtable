--- conflicted
+++ resolved
@@ -182,7 +182,13 @@
                 row_set=self.request.get("rows", None),
                 last_seen_row_key=self.last_seen_row_key,
             )
-<<<<<<< HEAD
+            # revise next request's row limit based on number emitted
+            if row_limit:
+                new_limit = row_limit - self.emit_count
+                if new_limit <= 0:
+                    return
+                else:
+                    self.request["rows_limit"] = new_limit
         params_str = f'table_name={self.request["table_name"]}'
         if self.request.get("app_profile_id", None):
             params_str = f'{params_str},app_profile_id={self.request["app_profile_id"]}'
@@ -190,18 +196,6 @@
             self.request,
             timeout=per_request_timeout,
             metadata=[('x-goog-request-params', params_str)],
-=======
-            # revise next request's row limit based on number emitted
-            if row_limit:
-                new_limit = row_limit - self.emit_count
-                if new_limit <= 0:
-                    return
-                else:
-                    self.request["rows_limit"] = new_limit
-        new_gapic_stream = await gapic_fn(
-            self.request,
-            timeout=per_request_timeout,
->>>>>>> 6089934b
         )
         cache: asyncio.Queue[Row | RequestStats] = asyncio.Queue(maxsize=cache_size)
         state_machine = _StateMachine()
