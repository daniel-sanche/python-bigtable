# Copyright 2023 Google LLC
#
# Licensed under the Apache License, Version 2.0 (the "License");
# you may not use this file except in compliance with the License.
# You may obtain a copy of the License at
#
#     http://www.apache.org/licenses/LICENSE-2.0
#
# Unless required by applicable law or agreed to in writing, software
# distributed under the License is distributed on an "AS IS" BASIS,
# WITHOUT WARRANTIES OR CONDITIONS OF ANY KIND, either express or implied.
# See the License for the specific language governing permissions and
# limitations under the License.
#
from __future__ import annotations
from typing import TYPE_CHECKING, Any
<<<<<<< HEAD
import bisect
from .row import row_key
=======
>>>>>>> 3de7a68f
from dataclasses import dataclass
from google.cloud.bigtable.row_filters import RowFilter

if TYPE_CHECKING:
    from google.cloud.bigtable import RowKeySamples


@dataclass
class _RangePoint:
    """Model class for a point in a row range"""

    key: bytes
    is_inclusive: bool

    def __hash__(self) -> int:
        return hash((self.key, self.is_inclusive))


@dataclass
class RowRange:
    start: _RangePoint | None
    end: _RangePoint | None

    def __init__(
        self,
        start_key: str | bytes | None = None,
        end_key: str | bytes | None = None,
        start_is_inclusive: bool | None = None,
        end_is_inclusive: bool | None = None,
    ):
        # check for invalid combinations of arguments
        if start_is_inclusive is None:
            start_is_inclusive = True
        elif start_key is None:
            raise ValueError("start_is_inclusive must be set with start_key")
        if end_is_inclusive is None:
            end_is_inclusive = False
        elif end_key is None:
            raise ValueError("end_is_inclusive must be set with end_key")
        # ensure that start_key and end_key are bytes
        if isinstance(start_key, str):
            start_key = start_key.encode()
        elif start_key is not None and not isinstance(start_key, bytes):
            raise ValueError("start_key must be a string or bytes")
        if isinstance(end_key, str):
            end_key = end_key.encode()
        elif end_key is not None and not isinstance(end_key, bytes):
            raise ValueError("end_key must be a string or bytes")

        self.start = (
            _RangePoint(start_key, start_is_inclusive)
            if start_key is not None
            else None
        )
        self.end = (
            _RangePoint(end_key, end_is_inclusive) if end_key is not None else None
        )

    def _to_dict(self) -> dict[str, bytes]:
        """Converts this object to a dictionary"""
        output = {}
        if self.start is not None:
            key = "start_key_closed" if self.start.is_inclusive else "start_key_open"
            output[key] = self.start.key
        if self.end is not None:
            key = "end_key_closed" if self.end.is_inclusive else "end_key_open"
            output[key] = self.end.key
        return output

    def __hash__(self) -> int:
        return hash((self.start, self.end))

    @classmethod
    def _from_dict(cls, data: dict[str, bytes]) -> RowRange:
        """Creates a RowRange from a dictionary"""
        start_key = data.get("start_key_closed", data.get("start_key_open"))
        end_key = data.get("end_key_closed", data.get("end_key_open"))
        start_is_inclusive = "start_key_closed" in data if start_key else None
        end_is_inclusive = "end_key_closed" in data if end_key else None
        return cls(
            start_key,
            end_key,
            start_is_inclusive,
            end_is_inclusive,
        )

    @classmethod
    def _from_points(
        cls, start: _RangePoint | None, end: _RangePoint | None
    ) -> RowRange:
        """Creates a RowRange from two RangePoints"""
        kwargs: dict[str, Any] = {}
        if start is not None:
            kwargs["start_key"] = start.key
            kwargs["start_is_inclusive"] = start.is_inclusive
        if end is not None:
            kwargs["end_key"] = end.key
            kwargs["end_is_inclusive"] = end.is_inclusive
        return cls(**kwargs)

    def __str__(self) -> str:
        if self.start is None:
            start_str = "-inf"
        else:
            start_char = "[" if self.start.is_inclusive else "("
            start_str = f"{start_char}{self.start.key!r}"
        if self.end is None:
            end_str = "inf"
        else:
            end_char = "]" if self.end.is_inclusive else ")"
            end_str = f"{end_char}{self.end.key!r}"
        return f"{start_str}, {end_str}"


class ReadRowsQuery:
    """
    Class to encapsulate details of a read row request
    """

    def __init__(
        self,
        row_keys: list[str | bytes] | str | bytes | None = None,
        row_ranges: list[RowRange] | RowRange | None = None,
        limit: int | None = None,
        row_filter: RowFilter | None = None,
    ):
        """
        Create a new ReadRowsQuery

        Args:
          - row_keys: row keys to include in the query
                a query can contain multiple keys, but ranges should be preferred
          - row_ranges: ranges of rows to include in the query
          - limit: the maximum number of rows to return. None or 0 means no limit
                default: None (no limit)
          - row_filter: a RowFilter to apply to the query
        """
        self.row_keys: set[bytes] = set()
        self.row_ranges: set[RowRange] = set()
        if row_ranges:
            if isinstance(row_ranges, RowRange):
                row_ranges = [row_ranges]
            for r in row_ranges:
                self.add_range(r)
        if row_keys:
            if not isinstance(row_keys, list):
                row_keys = [row_keys]
            for k in row_keys:
                self.add_key(k)
        self.limit: int | None = limit
        self.filter: RowFilter | dict[str, Any] | None = row_filter

    @property
    def limit(self) -> int | None:
        return self._limit

    @limit.setter
    def limit(self, new_limit: int | None):
        """
        Set the maximum number of rows to return by this query.

        None or 0 means no limit

        Args:
          - new_limit: the new limit to apply to this query
        Returns:
          - a reference to this query for chaining
        Raises:
          - ValueError if new_limit is < 0
        """
        if new_limit is not None and new_limit < 0:
            raise ValueError("limit must be >= 0")
        self._limit = new_limit

    @property
    def filter(self) -> RowFilter | dict[str, Any] | None:
        return self._filter

    @filter.setter
    def filter(self, row_filter: RowFilter | dict[str, Any] | None):
        """
        Set a RowFilter to apply to this query

        Args:
          - row_filter: a RowFilter to apply to this query
              Can be a RowFilter object or a dict representation
        Returns:
          - a reference to this query for chaining
        """
        if not (
            isinstance(row_filter, dict)
            or isinstance(row_filter, RowFilter)
            or row_filter is None
        ):
            raise ValueError("row_filter must be a RowFilter or dict")
        self._filter = row_filter

    def add_key(self, row_key: str | bytes):
        """
        Add a row key to this query

        A query can contain multiple keys, but ranges should be preferred

        Args:
          - row_key: a key to add to this query
        Returns:
          - a reference to this query for chaining
        Raises:
          - ValueError if an input is not a string or bytes
        """
        if isinstance(row_key, str):
            row_key = row_key.encode()
        elif not isinstance(row_key, bytes):
            raise ValueError("row_key must be string or bytes")
        self.row_keys.add(row_key)

    def add_range(
        self,
        row_range: RowRange | dict[str, bytes],
    ):
        """
        Add a range of row keys to this query.

        Args:
          - row_range: a range of row keys to add to this query
              Can be a RowRange object or a dict representation in
              RowRange proto format
        """
        if not (isinstance(row_range, dict) or isinstance(row_range, RowRange)):
            raise ValueError("row_range must be a RowRange or dict")
        if isinstance(row_range, dict):
            row_range = RowRange._from_dict(row_range)
        self.row_ranges.add(row_range)

    def shard(self, shard_keys: RowKeySamples) -> list[ReadRowsQuery]:
        """
        Split this query into multiple queries that can be evenly distributed
        across nodes and be run in parallel

        Returns:
            - a list of queries that represent a sharded version of the original
              query (if possible)
        """
        if self.limit is not None:
            raise AttributeError("Cannot shard a query with a limit")

        split_points = [sample[0] for sample in shard_keys if sample[0]]
        sharded_queries: dict[int, ReadRowsQuery] = {}

        # use binary search to find split point segments for each row key in original query
        for this_key in list(self.row_keys):
            index = bisect.bisect_right(split_points, this_key)
            sharded_queries.setdefault(index, ReadRowsQuery()).add_key(this_key)

        # use binary search to find start and end segments for each row range in original query
        # if range spans multiple segments, split it into multiple ranges
        for this_range in self.row_ranges:
            # start index always bisects right, since points define the left side of the range
            start_index = (
                bisect.bisect_right(split_points, this_range.start.key)
                if this_range.start is not None
                else 0
            )
            # end index can bisect left or right, depending on whether the range is inclusive
            if this_range.end is None:
                end_index = len(split_points)
            elif this_range.end.is_inclusive:
                end_index = bisect.bisect_right(split_points, this_range.end.key)
            else:
                end_index = bisect.bisect_left(split_points, this_range.end.key)
            # create new ranges for each segment
            if start_index == end_index:
                # range is contained in a single segment
                sharded_queries.setdefault(start_index, ReadRowsQuery()).add_range(
                    this_range
                )
            else:
                # range spans multiple segments
                # create start and end ranges
                start_range = RowRange._from_points(
                    this_range.start, _RangePoint(split_points[start_index], False)
                )
                end_range = RowRange._from_points(
                    _RangePoint(split_points[end_index - 1], True), this_range.end
                )
                sharded_queries.setdefault(start_index, ReadRowsQuery()).add_range(
                    start_range
                )
                sharded_queries.setdefault(end_index, ReadRowsQuery()).add_range(
                    end_range
                )
                # put the middle of the range in all segments in between
                for i in range(start_index + 1, end_index):
                    mid_range = RowRange(
                        split_points[i], split_points[i + 1], True, False
                    )
                    sharded_queries.setdefault(i, ReadRowsQuery()).add_range(mid_range)
        # return a list of queries, sorted by segment index
        keys = list(sharded_queries.keys())
        keys.sort()
        return [sharded_queries[k] for k in keys]

    def _to_dict(self) -> dict[str, Any]:
        """
        Convert this query into a dictionary that can be used to construct a
        ReadRowsRequest protobuf
        """
        row_ranges = []
        for r in self.row_ranges:
            dict_range = r._to_dict() if isinstance(r, RowRange) else r
            row_ranges.append(dict_range)
        row_keys = list(self.row_keys)
        row_keys.sort()
        row_set = {"row_keys": row_keys, "row_ranges": row_ranges}
        final_dict: dict[str, Any] = {
            "rows": row_set,
        }
        dict_filter = (
            self.filter.to_dict() if isinstance(self.filter, RowFilter) else self.filter
        )
        if dict_filter:
            final_dict["filter"] = dict_filter
        if self.limit is not None:
            final_dict["rows_limit"] = self.limit
        return final_dict

    def __eq__(self, other):
        if not isinstance(other, ReadRowsQuery):
            return False
        return (
            self.row_keys == other.row_keys
            and self.row_ranges == other.row_ranges
            and self.filter == other.filter
            and self.limit == other.limit
        )

    def __repr__(self):
        return f"ReadRowsQuery(row_keys={self.row_keys}, row_ranges={self.row_ranges}, filter={self.filter}, limit={self.limit})"<|MERGE_RESOLUTION|>--- conflicted
+++ resolved
@@ -14,11 +14,7 @@
 #
 from __future__ import annotations
 from typing import TYPE_CHECKING, Any
-<<<<<<< HEAD
 import bisect
-from .row import row_key
-=======
->>>>>>> 3de7a68f
 from dataclasses import dataclass
 from google.cloud.bigtable.row_filters import RowFilter
 
