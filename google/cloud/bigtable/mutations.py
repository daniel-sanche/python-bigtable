--- conflicted
+++ resolved
@@ -18,17 +18,11 @@
 from dataclasses import dataclass
 from abc import ABC, abstractmethod
 
-<<<<<<< HEAD
+from google.cloud.bigtable.read_modify_write_rules import MAX_INCREMENT_VALUE
+
 # special value for SetCell mutation timestamps. If set, server will assign a timestamp
 SERVER_SIDE_TIMESTAMP = -1
 
-=======
-from google.cloud.bigtable.read_modify_write_rules import MAX_INCREMENT_VALUE
-
-# special value for SetCell mutation timestamps. If set, server will assign a timestamp
-SERVER_SIDE_TIMESTAMP = -1
-
->>>>>>> 432d1599
 
 class Mutation(ABC):
     """Model class for mutations"""
@@ -46,8 +40,6 @@
 
     def __str__(self) -> str:
         return str(self._to_dict())
-<<<<<<< HEAD
-=======
 
     @classmethod
     def _from_dict(cls, input_dict: dict[str, Any]) -> Mutation:
@@ -81,7 +73,6 @@
         if not issubclass(instance.__class__, cls):
             raise ValueError("Mutation type mismatch")
         return instance
->>>>>>> 432d1599
 
 
 class SetCell(Mutation):
@@ -110,25 +101,17 @@
         if isinstance(new_value, str):
             new_value = new_value.encode()
         elif isinstance(new_value, int):
-<<<<<<< HEAD
-=======
             if abs(new_value) > MAX_INCREMENT_VALUE:
                 raise ValueError(
                     "int values must be between -2**63 and 2**63 (64-bit signed int)"
                 )
->>>>>>> 432d1599
             new_value = new_value.to_bytes(8, "big", signed=True)
         if not isinstance(new_value, bytes):
             raise TypeError("new_value must be bytes, str, or int")
         if timestamp_micros is None:
-<<<<<<< HEAD
-            # use current timestamp
-            timestamp_micros = time.time_ns() // 1000
-=======
             # use current timestamp, with milisecond precision
             timestamp_micros = time.time_ns() // 1000
             timestamp_micros = timestamp_micros - (timestamp_micros % 1000)
->>>>>>> 432d1599
         if timestamp_micros < SERVER_SIDE_TIMESTAMP:
             raise ValueError(
                 "timestamp_micros must be positive (or -1 for server-side timestamp)"
@@ -136,18 +119,7 @@
         self.family = family
         self.qualifier = qualifier
         self.new_value = new_value
-<<<<<<< HEAD
-        self._timestamp_micros = timestamp_micros
-
-    @property
-    def timestamp_micros(self):
-        if self._timestamp_micros > 0:
-            # round to use milisecond precision
-            return (self._timestamp_micros // 1000) * 1000
-        return self._timestamp_micros
-=======
         self.timestamp_micros = timestamp_micros
->>>>>>> 432d1599
 
     def _to_dict(self) -> dict[str, Any]:
         """Convert the mutation to a dictionary representation"""
@@ -234,9 +206,6 @@
 
     def is_idempotent(self) -> bool:
         """Check if the mutation is idempotent"""
-<<<<<<< HEAD
-        return all(mutation.is_idempotent() for mutation in self.mutations)
-=======
         return all(mutation.is_idempotent() for mutation in self.mutations)
 
     @classmethod
@@ -246,5 +215,4 @@
             mutations=[
                 Mutation._from_dict(mutation) for mutation in input_dict["mutations"]
             ],
-        )
->>>>>>> 432d1599
+        )