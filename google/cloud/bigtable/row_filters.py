--- conflicted
+++ resolved
@@ -42,16 +42,6 @@
         This class is a do-nothing base class for all row filters.
     """
 
-<<<<<<< HEAD
-    def to_dict(self):
-        """Convert the filter to a dictionary.
-
-        :rtype: dict
-        :returns: The dictionary representation of this filter.
-        """
-        raise NotImplementedError
-
-=======
     def _to_pb(self) -> data_v2_pb2.RowFilter:
         """Converts the row filter to a protobuf.
 
@@ -66,7 +56,6 @@
 
     def __repr__(self) -> str:
         return f"{self.__class__.__name__}()"
->>>>>>> 507da99b
 
 
 class _BoolFilter(RowFilter, ABC):
