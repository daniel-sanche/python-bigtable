# Copyright 2023 Google LLC
#
# Licensed under the Apache License, Version 2.0 (the "License");
# you may not use this file except in compliance with the License.
# You may obtain a copy of the License at
#
#     http://www.apache.org/licenses/LICENSE-2.0
#
# Unless required by applicable law or agreed to in writing, software
# distributed under the License is distributed on an "AS IS" BASIS,
# WITHOUT WARRANTIES OR CONDITIONS OF ANY KIND, either express or implied.
# See the License for the specific language governing permissions and
# limitations under the License.
#
from __future__ import annotations

import sys

<<<<<<< HEAD
from typing import Callable, Any, TYPE_CHECKING
=======
from typing import TYPE_CHECKING
>>>>>>> 432d1599

from google.api_core import exceptions as core_exceptions

is_311_plus = sys.version_info >= (3, 11)

if TYPE_CHECKING:
    from google.cloud.bigtable.mutations import RowMutationEntry
<<<<<<< HEAD


def _convert_retry_deadline(
    func: Callable[..., Any],
    timeout_value: float | None = None,
    retry_errors: list[Exception] | None = None,
):
    """
    Decorator to convert RetryErrors raised by api_core.retry into
    DeadlineExceeded exceptions, indicating that the underlying retries have
    exhaused the timeout value.
    Optionally attaches a RetryExceptionGroup to the DeadlineExceeded.__cause__,
    detailing the failed exceptions associated with each retry.

    Supports both sync and async function wrapping.

    Args:
      - func: The function to decorate
      - timeout_value: The timeout value to display in the DeadlineExceeded error message
      - retry_errors: An optional list of exceptions to attach as a RetryExceptionGroup to the DeadlineExceeded.__cause__
    """
    timeout_str = f" of {timeout_value:.1f}s" if timeout_value is not None else ""
    error_str = f"operation_timeout{timeout_str} exceeded"

    def handle_error():
        new_exc = core_exceptions.DeadlineExceeded(
            error_str,
        )
        source_exc = None
        if retry_errors:
            source_exc = RetryExceptionGroup(retry_errors)
        new_exc.__cause__ = source_exc
        raise new_exc from source_exc

    # separate wrappers for async and sync functions
    async def wrapper_async(*args, **kwargs):
        try:
            return await func(*args, **kwargs)
        except core_exceptions.RetryError:
            handle_error()

    def wrapper(*args, **kwargs):
        try:
            return func(*args, **kwargs)
        except core_exceptions.RetryError:
            handle_error()

    return wrapper_async if iscoroutinefunction(func) else wrapper
=======
>>>>>>> 432d1599


class IdleTimeout(core_exceptions.DeadlineExceeded):
    """
    Exception raised by ReadRowsIterator when the generator
    has been idle for longer than the internal idle_timeout.
    """

    pass


class InvalidChunk(core_exceptions.GoogleAPICallError):
    """Exception raised to invalid chunk data from back-end."""


class _RowSetComplete(Exception):
    """
    Internal exception for _ReadRowsOperation
    Raised in revise_request_rowset when there are no rows left to process when starting a retry attempt
    """

    pass


class BigtableExceptionGroup(ExceptionGroup if is_311_plus else Exception):  # type: ignore # noqa: F821
    """
    Represents one or more exceptions that occur during a bulk Bigtable operation

    In Python 3.11+, this is an unmodified exception group. In < 3.10, it is a
    custom exception with some exception group functionality backported, but does
    Not implement the full API
    """

    def __init__(self, message, excs):
        if is_311_plus:
            super().__init__(message, excs)
        else:
            if len(excs) == 0:
                raise ValueError("exceptions must be a non-empty sequence")
            self.exceptions = tuple(excs)
            super().__init__(message)

    def __new__(cls, message, excs):
        if is_311_plus:
            return super().__new__(cls, message, excs)
        else:
            return super().__new__(cls)

    def __str__(self):
        """
        String representation doesn't display sub-exceptions. Subexceptions are
        described in message
        """
        return self.args[0]


class MutationsExceptionGroup(BigtableExceptionGroup):
    """
    Represents one or more exceptions that occur during a bulk mutation operation
    """

    @staticmethod
    def _format_message(excs: list[FailedMutationEntryError], total_entries: int):
        entry_str = "entry" if total_entries == 1 else "entries"
        plural_str = "" if len(excs) == 1 else "s"
        return f"{len(excs)} sub-exception{plural_str} (from {total_entries} {entry_str} attempted)"

    def __init__(self, excs: list[FailedMutationEntryError], total_entries: int):
        super().__init__(self._format_message(excs, total_entries), excs)

    def __new__(cls, excs: list[FailedMutationEntryError], total_entries: int):
        return super().__new__(cls, cls._format_message(excs, total_entries), excs)


class FailedMutationEntryError(Exception):
    """
    Represents a single failed RowMutationEntry in a bulk_mutate_rows request.
    A collection of FailedMutationEntryErrors will be raised in a MutationsExceptionGroup
    """

    def __init__(
        self,
        failed_idx: int,
        failed_mutation_entry: "RowMutationEntry",
        cause: Exception,
    ):
        idempotent_msg = (
            "idempotent" if failed_mutation_entry.is_idempotent() else "non-idempotent"
        )
        message = f"Failed {idempotent_msg} mutation entry at index {failed_idx} with cause: {cause!r}"
        super().__init__(message)
        self.index = failed_idx
        self.entry = failed_mutation_entry
        self.__cause__ = cause


class RetryExceptionGroup(BigtableExceptionGroup):
    """Represents one or more exceptions that occur during a retryable operation"""

    @staticmethod
    def _format_message(excs: list[Exception]):
        if len(excs) == 0:
            return "No exceptions"
        if len(excs) == 1:
            return f"1 failed attempt: {type(excs[0]).__name__}"
        else:
            return f"{len(excs)} failed attempts. Latest: {type(excs[-1]).__name__}"

    def __init__(self, excs: list[Exception]):
        super().__init__(self._format_message(excs), excs)

    def __new__(cls, excs: list[Exception]):
        return super().__new__(cls, cls._format_message(excs), excs)<|MERGE_RESOLUTION|>--- conflicted
+++ resolved
@@ -16,11 +16,7 @@
 
 import sys
 
-<<<<<<< HEAD
-from typing import Callable, Any, TYPE_CHECKING
-=======
 from typing import TYPE_CHECKING
->>>>>>> 432d1599
 
 from google.api_core import exceptions as core_exceptions
 
@@ -28,57 +24,6 @@
 
 if TYPE_CHECKING:
     from google.cloud.bigtable.mutations import RowMutationEntry
-<<<<<<< HEAD
-
-
-def _convert_retry_deadline(
-    func: Callable[..., Any],
-    timeout_value: float | None = None,
-    retry_errors: list[Exception] | None = None,
-):
-    """
-    Decorator to convert RetryErrors raised by api_core.retry into
-    DeadlineExceeded exceptions, indicating that the underlying retries have
-    exhaused the timeout value.
-    Optionally attaches a RetryExceptionGroup to the DeadlineExceeded.__cause__,
-    detailing the failed exceptions associated with each retry.
-
-    Supports both sync and async function wrapping.
-
-    Args:
-      - func: The function to decorate
-      - timeout_value: The timeout value to display in the DeadlineExceeded error message
-      - retry_errors: An optional list of exceptions to attach as a RetryExceptionGroup to the DeadlineExceeded.__cause__
-    """
-    timeout_str = f" of {timeout_value:.1f}s" if timeout_value is not None else ""
-    error_str = f"operation_timeout{timeout_str} exceeded"
-
-    def handle_error():
-        new_exc = core_exceptions.DeadlineExceeded(
-            error_str,
-        )
-        source_exc = None
-        if retry_errors:
-            source_exc = RetryExceptionGroup(retry_errors)
-        new_exc.__cause__ = source_exc
-        raise new_exc from source_exc
-
-    # separate wrappers for async and sync functions
-    async def wrapper_async(*args, **kwargs):
-        try:
-            return await func(*args, **kwargs)
-        except core_exceptions.RetryError:
-            handle_error()
-
-    def wrapper(*args, **kwargs):
-        try:
-            return func(*args, **kwargs)
-        except core_exceptions.RetryError:
-            handle_error()
-
-    return wrapper_async if iscoroutinefunction(func) else wrapper
-=======
->>>>>>> 432d1599
 
 
 class IdleTimeout(core_exceptions.DeadlineExceeded):
