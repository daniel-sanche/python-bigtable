--- conflicted
+++ resolved
@@ -53,11 +53,8 @@
 if TYPE_CHECKING:
     from google.cloud.bigtable.mutations import Mutation, BulkMutationsEntry
     from google.cloud.bigtable.mutations_batcher import MutationsBatcher
-<<<<<<< HEAD
-=======
     from google.cloud.bigtable.row import Row
     from google.cloud.bigtable.read_rows_query import ReadRowsQuery
->>>>>>> c55099fd
     from google.cloud.bigtable import RowKeySamples
     from google.cloud.bigtable.row_filters import RowFilter
     from google.cloud.bigtable.read_modify_write_rules import ReadModifyWriteRule
@@ -349,23 +346,11 @@
         self,
         query: ReadRowsQuery | dict[str, Any],
         *,
-<<<<<<< HEAD
         cache_size: int = 0,
         operation_timeout: float = 60,
         per_row_timeout: float | None = 10,
         per_request_timeout: float | None = None,
     ) -> ReadRowsIterator:
-=======
-        shard: bool = False,
-        limit: int | None,
-        cache_size_limit: int | None = None,
-        operation_timeout: int | float | None = 60,
-        per_row_timeout: int | float | None = 10,
-        idle_timeout: int | float | None = 300,
-        per_request_timeout: int | float | None = None,
-        metadata: list[tuple[str, str]] | None = None,
-    ) -> AsyncIterable[Row]:
->>>>>>> c55099fd
         """
         Returns an iterator to asynchronously stream back row data.
 
@@ -436,10 +421,6 @@
         operation_timeout: int | float | None = 60,
         per_row_timeout: int | float | None = 10,
         per_request_timeout: int | float | None = None,
-<<<<<<< HEAD
-=======
-        metadata: list[tuple[str, str]] | None = None,
->>>>>>> c55099fd
     ) -> list[Row]:
         """
         Helper function that returns a full list instead of a generator
@@ -457,10 +438,6 @@
         *,
         operation_timeout: int | float | None = 60,
         per_request_timeout: int | float | None = None,
-<<<<<<< HEAD
-=======
-        metadata: list[tuple[str, str]] | None = None,
->>>>>>> c55099fd
     ) -> Row:
         """
         Helper function to return a single row
@@ -482,12 +459,7 @@
         per_row_timeout: int | float | None = 10,
         idle_timeout: int | float | None = 300,
         per_request_timeout: int | float | None = None,
-<<<<<<< HEAD
     ) -> ReadRowsIterator:
-=======
-        metadata: list[tuple[str, str]] | None = None,
-    ) -> AsyncIterable[Row]:
->>>>>>> c55099fd
         """
         Runs a sharded query in parallel
 
@@ -682,10 +654,6 @@
         | list[dict[str, Any]],
         *,
         operation_timeout: int | float | None = 60,
-<<<<<<< HEAD
-=======
-        metadata: list[tuple[str, str]] | None = None,
->>>>>>> c55099fd
     ) -> Row:
         """
         Reads and modifies a row atomically according to input ReadModifyWriteRules,
