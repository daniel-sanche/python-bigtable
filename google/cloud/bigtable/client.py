--- conflicted
+++ resolved
@@ -12,7 +12,6 @@
 # See the License for the specific language governing permissions and
 # limitations under the License.
 #
-<<<<<<< HEAD
 
 from __future__ import annotations
 
@@ -30,16 +29,7 @@
 from google.cloud.client import ClientWithProject
 from google.api_core.exceptions import GoogleAPICallError
 
-=======
-
-from __future__ import annotations
-
-from typing import Any, AsyncIterable, TYPE_CHECKING
-
-from google.cloud.client import ClientWithProject
-
-
->>>>>>> b5b62c82
+
 import google.auth.credentials
 
 if TYPE_CHECKING:
@@ -51,70 +41,10 @@
     from google.cloud.bigtable.row_filters import RowFilter
     from google.cloud.bigtable.read_modify_write_rules import ReadModifyWriteRule
 
-<<<<<<< HEAD
-=======
 
 class BigtableDataClient(ClientWithProject):
     def __init__(
         self,
-        *,
-        project: str | None = None,
-        pool_size: int = 3,
-        credentials: google.auth.credentials.Credentials | None = None,
-        client_options: dict[str, Any]
-        | "google.api_core.client_options.ClientOptions"
-        | None = None,
-        metadata: list[tuple[str, str]] | None = None,
-    ):
-        """
-        Create a client instance for the Bigtable Data API
-
-        Args:
-            project: the project which the client acts on behalf of.
-                If not passed, falls back to the default inferred
-                from the environment.
-            pool_size: The number of grpc channels to maintain
-                in the internal channel pool.
-            credentials:
-                Thehe OAuth2 Credentials to use for this
-                client. If not passed (and if no ``_http`` object is
-                passed), falls back to the default inferred from the
-                environment.
-            client_options (Optional[Union[dict, google.api_core.client_options.ClientOptions]]):
-                Client options used to set user options
-                on the client. API Endpoint should be set through client_options.
-            metadata: a list of metadata headers to be attached to all calls with this client
-        """
-        raise NotImplementedError
-
-    def get_table(
-        self, instance_id: str, table_id: str, app_profile_id: str | None = None
-    ) -> Table:
-        """
-        Return a Table instance to make API requests for a specific table.
-
-        Args:
-            instance_id: The ID of the instance that owns the table.
-            table_id: The ID of the table.
-            app_profile_id: (Optional) The app profile to associate with requests.
-                https://cloud.google.com/bigtable/docs/app-profiles
-        """
-        raise NotImplementedError
-
-
-class Table:
-    """
-    Main Data API surface
-
-    Table object maintains instance_id, table_id, and app_profile_id context, and passes them with
-    each call
-    """
->>>>>>> b5b62c82
-
-class BigtableDataClient(ClientWithProject):
-    def __init__(
-        self,
-<<<<<<< HEAD
         instance_id: str,
         *,
         project: str | None = None,
@@ -197,112 +127,10 @@
         Prepares the backend for requests on a channel
 
         Pings each Bigtable instance registered in `_active_instances` on the client
-=======
-        client: BigtableDataClient,
-        instance_id: str,
-        table_id: str,
-        app_profile_id: str | None = None,
-    ):
-        raise NotImplementedError
-
-    async def read_rows_stream(
-        self,
-        query: ReadRowsQuery | dict[str, Any],
-        *,
-        shard: bool = False,
-        limit: int | None,
-        cache_size_limit: int | None = None,
-        operation_timeout: int | float | None = 60,
-        per_row_timeout: int | float | None = 10,
-        idle_timeout: int | float | None = 300,
-        per_request_timeout: int | float | None = None,
-        metadata: list[tuple[str, str]] | None = None,
-    ) -> AsyncIterable[RowResponse]:
-        """
-        Returns a generator to asynchronously stream back row data.
-
-        Failed requests within operation_timeout and operation_deadline policies will be retried.
-
-        By default, row data is streamed eagerly over the network, and fully cached in memory
-        in the generator, which can be consumed as needed. The size of the generator cache can
-        be configured with cache_size_limit. When the cache is full, the read_rows_stream will pause
-        the network stream until space is available
-
-        Args:
-            - query: contains details about which rows to return
-            - shard: if True, will attempt to split up and distribute query to multiple
-                 backend nodes in parallel
-            - limit: a limit on the number of rows to return. Actual limit will be
-                 min(limit, query.limit)
-            - cache_size: the number of rows to cache in memory. If None, no limits.
-                 Defaults to None
-            - operation_timeout: the time budget for the entire operation, in seconds.
-                 Failed requests will be retried within the budget.
-                 time is only counted while actively waiting on the network.
-                 Completed and cached results can still be accessed after the deadline is complete,
-                 with a DeadlineExceeded exception only raised after cached results are exhausted
-            - per_row_timeout: the time budget for a single row read, in seconds. If a row takes
-                longer than per_row_timeout to complete, the ongoing network request will be with a
-                DeadlineExceeded exception, and a retry may be attempted
-                Applies only to the underlying network call.
-            - idle_timeout: the number of idle seconds before an active generator is marked as
-                stale and the cache is drained. The idle count is reset each time the generator
-                is yielded from
-                raises DeadlineExceeded on future yields
-            - per_request_timeout: the time budget for an individual network request, in seconds.
-                If it takes longer than this time to complete, the request will be cancelled with
-                a DeadlineExceeded exception, and a retry will be attempted
-            - metadata: Strings which should be sent along with the request as metadata headers.
-
-        Returns:
-            - an asynchronous generator that yields rows returned by the query
-        Raises:
-            - DeadlineExceeded: raised after operation timeout
-                will be chained with a RetryExceptionGroup containing GoogleAPIError exceptions
-                from any retries that failed
-            - IdleTimeout: if generator was abandoned
-        """
-        raise NotImplementedError
-
-    async def read_rows(
-        self,
-        query: ReadRowsQuery | dict[str, Any],
-        *,
-        shard: bool = False,
-        limit: int | None,
-        operation_timeout: int | float | None = 60,
-        per_row_timeout: int | float | None = 10,
-        per_request_timeout: int | float | None = None,
-        metadata: list[tuple[str, str]] | None = None,
-    ) -> list[RowResponse]:
-        """
-        Helper function that returns a full list instead of a generator
-
-        See read_rows_stream
-
-        Returns:
-            - a list of the rows returned by the query
-        """
-        raise NotImplementedError
-
-    async def read_row(
-        self,
-        row_key: str | bytes,
-        *,
-        operation_timeout: int | float | None = 60,
-        per_request_timeout: int | float | None = None,
-        metadata: list[tuple[str, str]] | None = None,
-    ) -> RowResponse:
-        """
-        Helper function to return a single row
-
-        See read_rows_stream
->>>>>>> b5b62c82
 
         Args:
             channel: grpc channel to ping
         Returns:
-<<<<<<< HEAD
             - squence of results or exceptions from the ping requests
         """
         ping_rpc = channel.unary_unary(
@@ -668,183 +496,6 @@
         metadata: list[tuple[str, str]] | None = None,
     ) -> bool:
         """
-=======
-            - the individual row requested
-        """
-        raise NotImplementedError
-
-    async def read_rows_sharded(
-        self,
-        query_list: list[ReadRowsQuery] | list[dict[str, Any]],
-        *,
-        limit: int | None,
-        cache_size_limit: int | None = None,
-        operation_timeout: int | float | None = 60,
-        per_row_timeout: int | float | None = 10,
-        idle_timeout: int | float | None = 300,
-        per_request_timeout: int | float | None = None,
-        metadata: list[tuple[str, str]] | None = None,
-    ) -> AsyncIterable[RowResponse]:
-        """
-        Runs a sharded query in parallel
-
-        Each query in query list will be run concurrently, with results yielded as they are ready
-        yielded results may be out of order
-
-        Args:
-            - query_list: a list of queries to run in parallel
-        """
-        raise NotImplementedError
-
-    async def row_exists(
-        self,
-        row_key: str | bytes,
-        *,
-        operation_timeout: int | float | None = 60,
-        per_request_timeout: int | float | None = None,
-        metadata: list[tuple[str, str]] | None = None,
-    ) -> bool:
-        """
-        Helper function to determine if a row exists
-
-        uses the filters: chain(limit cells per row = 1, strip value)
-
-        Returns:
-            - a bool indicating whether the row exists
-        """
-        raise NotImplementedError
-
-    async def sample_keys(
-        self,
-        *,
-        operation_timeout: int | float | None = 60,
-        per_sample_timeout: int | float | None = 10,
-        per_request_timeout: int | float | None = None,
-        metadata: list[tuple[str, str]] | None = None,
-    ) -> RowKeySamples:
-        """
-        Return a set of RowKeySamples that delimit contiguous sections of the table of
-        approximately equal size
-
-        RowKeySamples output can be used with ReadRowsQuery.shard() to create a sharded query that
-        can be parallelized across multiple backend nodes read_rows and read_rows_stream
-        requests will call sample_keys internally for this purpose when sharding is enabled
-
-        RowKeySamples is simply a type alias for list[tuple[bytes, int]]; a list of
-            row_keys, along with offset positions in the table
-
-        Returns:
-            - a set of RowKeySamples the delimit contiguous sections of the table
-        Raises:
-            - DeadlineExceeded: raised after operation timeout
-                will be chained with a RetryExceptionGroup containing all GoogleAPIError
-                exceptions from any retries that failed
-        """
-        raise NotImplementedError
-
-    def mutations_batcher(self, **kwargs) -> MutationsBatcher:
-        """
-        Returns a new mutations batcher instance.
-
-        Can be used to iteratively add mutations that are flushed as a group,
-        to avoid excess network calls
-
-        Returns:
-            - a MutationsBatcher context manager that can batch requests
-        """
-        return MutationsBatcher(self, **kwargs)
-
-    async def mutate_row(
-        self,
-        row_key: str | bytes,
-        mutations: list[Mutation] | Mutation,
-        *,
-        operation_timeout: int | float | None = 60,
-        per_request_timeout: int | float | None = None,
-        metadata: list[tuple[str, str]] | None = None,
-    ):
-        """
-         Mutates a row atomically.
-
-         Cells already present in the row are left unchanged unless explicitly changed
-         by ``mutation``.
-
-         Idempotent operations (i.e, all mutations have an explicit timestamp) will be
-         retried on server failure. Non-idempotent operations will not.
-
-         Args:
-             - row_key: the row to apply mutations to
-             - mutations: the set of mutations to apply to the row
-             - operation_timeout: the time budget for the entire operation, in seconds.
-                 Failed requests will be retried within the budget.
-                 time is only counted while actively waiting on the network.
-                 DeadlineExceeded exception raised after timeout
-             - per_request_timeout: the time budget for an individual network request,
-               in seconds. If it takes longer than this time to complete, the request
-               will be cancelled with a DeadlineExceeded exception, and a retry will be
-               attempted if within operation_timeout budget
-             - metadata: Strings which should be sent along with the request as metadata headers.
-
-        Raises:
-             - DeadlineExceeded: raised after operation timeout
-                 will be chained with a RetryExceptionGroup containing all
-                 GoogleAPIError exceptions from any retries that failed
-             - GoogleAPIError: raised on non-idempotent operations that cannot be
-                 safely retried.
-        """
-        raise NotImplementedError
-
-    async def bulk_mutate_rows(
-        self,
-        mutation_entries: list[BulkMutationsEntry],
-        *,
-        operation_timeout: int | float | None = 60,
-        per_request_timeout: int | float | None = None,
-        metadata: list[tuple[str, str]] | None = None,
-    ):
-        """
-        Applies mutations for multiple rows in a single batched request.
-
-        Each individual BulkMutationsEntry is applied atomically, but separate entries
-        may be applied in arbitrary order (even for entries targetting the same row)
-        In total, the row_mutations can contain at most 100000 individual mutations
-        across all entries
-
-        Idempotent entries (i.e., entries with mutations with explicit timestamps)
-        will be retried on failure. Non-idempotent will not, and will reported in a
-        raised exception group
-
-        Args:
-            - mutation_entries: the batches of mutations to apply
-                Each entry will be applied atomically, but entries will be applied
-                in arbitrary order
-            - operation_timeout: the time budget for the entire operation, in seconds.
-                Failed requests will be retried within the budget.
-                time is only counted while actively waiting on the network.
-                DeadlineExceeded exception raised after timeout
-            - per_request_timeout: the time budget for an individual network request,
-                in seconds. If it takes longer than this time to complete, the request
-                will be cancelled with a DeadlineExceeded exception, and a retry will
-                be attempted if within operation_timeout budget
-            - metadata: Strings which should be sent along with the request as metadata headers.
-
-        Raises:
-            - MutationsExceptionGroup if one or more mutations fails
-                Contains details about any failed entries in .exceptions
-        """
-        raise NotImplementedError
-
-    async def check_and_mutate_row(
-        self,
-        row_key: str | bytes,
-        predicate: RowFilter | None,
-        true_case_mutations: Mutation | list[Mutation] | None = None,
-        false_case_mutations: Mutation | list[Mutation] | None = None,
-        operation_timeout: int | float | None = 60,
-        metadata: list[tuple[str, str]] | None = None,
-    ) -> bool:
-        """
->>>>>>> b5b62c82
         Mutates a row atomically based on the output of a predicate filter
 
         Non-idempotent operation: will not be retried
