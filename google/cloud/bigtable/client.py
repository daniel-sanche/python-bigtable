--- conflicted
+++ resolved
@@ -15,9 +15,6 @@
 
 from __future__ import annotations
 
-<<<<<<< HEAD
-from typing import cast, Any, Optional, Set, Callable, TYPE_CHECKING
-=======
 from typing import (
     cast,
     Any,
@@ -27,7 +24,6 @@
     Coroutine,
     TYPE_CHECKING,
 )
->>>>>>> ec3fd017
 
 import asyncio
 import grpc
@@ -59,10 +55,6 @@
 from google.cloud.bigtable._helpers import _make_metadata
 from google.cloud.bigtable._helpers import _convert_retry_deadline
 
-from google.cloud.bigtable.exceptions import _convert_retry_deadline
-
-from google.cloud.bigtable.mutations import Mutation, RowMutationEntry
-from google.cloud.bigtable._mutate_rows import _mutate_rows_operation
 from google.cloud.bigtable.read_modify_write_rules import ReadModifyWriteRule
 from google.cloud.bigtable.row_filters import RowFilter
 
@@ -683,14 +675,9 @@
         deadline_wrapped = _convert_retry_deadline(
             retry_wrapped, operation_timeout, transient_errors
         )
-<<<<<<< HEAD
-        # trigger rpc
-        await deadline_wrapped(request, timeout=per_request_timeout)
-=======
         metadata = _make_metadata(self.table_name, self.app_profile_id)
         # trigger rpc
         await deadline_wrapped(request, timeout=per_request_timeout, metadata=metadata)
->>>>>>> ec3fd017
 
     async def bulk_mutate_rows(
         self,
@@ -698,14 +685,10 @@
         *,
         operation_timeout: float | None = 60,
         per_request_timeout: float | None = None,
-<<<<<<< HEAD
-        on_success: Callable[[RowMutationEntry], None] | None = None,
-=======
         on_success: Callable[
             [int, RowMutationEntry], None | Coroutine[None, None, None]
         ]
         | None = None,
->>>>>>> ec3fd017
     ):
         """
         Applies mutations for multiple rows in a single batched request.
@@ -732,12 +715,8 @@
                 will be cancelled with a DeadlineExceeded exception, and a retry will
                 be attempted if within operation_timeout budget
             - on_success: a callback function that will be called when each mutation
-<<<<<<< HEAD
-                entry is confirmed to be applied successfully.
-=======
                 entry is confirmed to be applied successfully. Will be passed the
                 index and the entry itself.
->>>>>>> ec3fd017
         Raises:
             - MutationsExceptionGroup if one or more mutations fails
                 Contains details about any failed entries in .exceptions
@@ -752,28 +731,6 @@
         if per_request_timeout is not None and per_request_timeout > operation_timeout:
             raise ValueError("per_request_timeout must be less than operation_timeout")
 
-<<<<<<< HEAD
-        request = {"table_name": self.table_name}
-        if self.app_profile_id:
-            request["app_profile_id"] = self.app_profile_id
-
-        callback: Callable[[RowMutationEntry, Exception | None], None] | None = None
-        if on_success is not None:
-            # convert on_terminal_state callback to callback for successful results only
-            # failed results will be rasied as exceptions
-            def callback(entry: RowMutationEntry, exc: Exception | None):
-                if exc is None and on_success is not None:
-                    on_success(entry)
-
-        await _mutate_rows_operation(
-            self.client._gapic_client,
-            request,
-            mutation_entries,
-            operation_timeout,
-            per_request_timeout,
-            on_terminal_state=callback,
-        )
-=======
         operation = _MutateRowsOperation(
             self.client._gapic_client,
             self,
@@ -782,7 +739,6 @@
             per_request_timeout,
         )
         await operation.start()
->>>>>>> ec3fd017
 
     async def check_and_mutate_row(
         self,
