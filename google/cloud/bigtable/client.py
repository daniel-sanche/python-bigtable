--- conflicted
+++ resolved
@@ -356,31 +356,23 @@
           - RuntimeError if called outside of an async context (no running event loop)
         """
         self.client = client
-<<<<<<< HEAD
-
-        self.instance_path = self.client._gapic_client.instance_path(
+
+        self.instance_id = instance_id
+        self.instance_name = self.client._gapic_client.instance_path(
             self.client.project, instance_id
         )
-        self.table_path = self.client._gapic_client.table_path(
+        self.table_id = table_id
+        self.table_name = self.client._gapic_client.table_path(
             self.client.project, instance_id, table_id
         )
+        self.app_profile_id = app_profile_id
+
         self.app_profile_id = app_profile_id
         self.default_operation_timeout = default_operation_timeout
         self.default_per_row_timeout = default_per_row_timeout
         self.default_per_request_timeout = default_per_request_timeout
-        # raises RuntimeError if called outside of an async run loop context
-=======
-        self.instance_id = instance_id
-        self.instance_name = self.client._gapic_client.instance_path(
-            self.client.project, instance_id
-        )
-        self.table_id = table_id
-        self.table_name = self.client._gapic_client.table_path(
-            self.client.project, instance_id, table_id
-        )
-        self.app_profile_id = app_profile_id
+
         # raises RuntimeError if called outside of an async context (no running event loop)
->>>>>>> 55cdcc2c
         try:
             self._register_instance_task = asyncio.create_task(
                 self.client._register_instance(instance_id, self)
@@ -452,7 +444,7 @@
         if per_request_timeout is not None and per_request_timeout > operation_timeout:
             raise ValueError("per_request_timeout must be less than operation_timeout")
         request = query._to_dict() if isinstance(query, ReadRowsQuery) else query
-        request["table_name"] = self.table_path
+        request["table_name"] = self.table_name
         if self.app_profile_id:
             request["app_profile_id"] = self.app_profile_id
 
