--- conflicted
+++ resolved
@@ -70,7 +70,6 @@
                 on the client. API Endpoint should be set through client_options.
             metadata: a list of metadata headers to be attached to all calls with this client
         """
-<<<<<<< HEAD
         super(BigtableDataClient, self).__init__(
             project=project,
             credentials=credentials,
@@ -188,9 +187,6 @@
         """
         instance_name = self._gapic_client.instance_path(self.project, instance_id)
         self._active_instances.remove(instance_name)
-=======
-        raise NotImplementedError
->>>>>>> 64a05d83
 
     async def get_table(
         self,
@@ -201,28 +197,20 @@
         register_instance: bool = True,
     ) -> Table:
         """
-<<<<<<< HEAD
         Returns a table instance for making data API requests
-
-        Args:
-            register_instance: if True, the client will call `register_instance` on
-                the `instance_id`, to periodically warm and refresh the channel
-                pool for the specified instance
-        """
-        if register_instance:
-            await self.register_instance(instance_id)
-        return Table(self, instance_id, table_id, app_profile_id)
-=======
-        Return a Table instance to make API requests for a specific table.
 
         Args:
             instance_id: The ID of the instance that owns the table.
             table_id: The ID of the table.
             app_profile_id: (Optional) The app profile to associate with requests.
                 https://cloud.google.com/bigtable/docs/app-profiles
-        """
-        raise NotImplementedError
->>>>>>> 64a05d83
+            register_instance: if True, the client will call `register_instance` on
+                the `instance_id`, to periodically warm and refresh the channel
+                pool for the specified instance
+        """
+        if register_instance:
+            await self.register_instance(instance_id)
+        return Table(self, instance_id, table_id, app_profile_id)
 
 
 class Table:
