# Copyright 2023 Google LLC
#
# Licensed under the Apache License, Version 2.0 (the "License");
# you may not use this file except in compliance with the License.
# You may obtain a copy of the License at
#
#     http://www.apache.org/licenses/LICENSE-2.0
#
# Unless required by applicable law or agreed to in writing, software
# distributed under the License is distributed on an "AS IS" BASIS,
# WITHOUT WARRANTIES OR CONDITIONS OF ANY KIND, either express or implied.
# See the License for the specific language governing permissions and
# limitations under the License.
#

from __future__ import annotations

<<<<<<< HEAD
from typing import (
    cast,
    Any,
    Optional,
    Set,
    TYPE_CHECKING,
)
=======
from typing import cast, Any, Optional, AsyncIterable, Set, TYPE_CHECKING
>>>>>>> f9a1907c

import asyncio
import grpc
import time
import warnings
import sys
import random

from google.cloud.bigtable_v2.services.bigtable.client import BigtableClientMeta
from google.cloud.bigtable_v2.services.bigtable.async_client import BigtableAsyncClient
from google.cloud.bigtable_v2.services.bigtable.async_client import DEFAULT_CLIENT_INFO
from google.cloud.bigtable_v2.services.bigtable.transports.pooled_grpc_asyncio import (
    PooledBigtableGrpcAsyncIOTransport,
)
from google.cloud.client import ClientWithProject
from google.api_core.exceptions import GoogleAPICallError
<<<<<<< HEAD
from google.cloud.bigtable._read_rows import _ReadRowsOperation
=======

>>>>>>> f9a1907c

import google.auth.credentials
import google.auth._default
from google.api_core import client_options as client_options_lib
<<<<<<< HEAD
from google.cloud.bigtable.row import Row
from google.cloud.bigtable.read_rows_query import ReadRowsQuery
from google.cloud.bigtable.iterators import ReadRowsIterator
=======

>>>>>>> f9a1907c

if TYPE_CHECKING:
    from google.cloud.bigtable.mutations import Mutation, BulkMutationsEntry
    from google.cloud.bigtable.mutations_batcher import MutationsBatcher
    from google.cloud.bigtable import RowKeySamples
    from google.cloud.bigtable.row_filters import RowFilter
    from google.cloud.bigtable.read_modify_write_rules import ReadModifyWriteRule


class BigtableDataClient(ClientWithProject):
    def __init__(
        self,
        *,
        project: str | None = None,
        pool_size: int = 3,
        credentials: google.auth.credentials.Credentials | None = None,
        client_options: dict[str, Any]
        | "google.api_core.client_options.ClientOptions"
        | None = None,
    ):
        """
        Create a client instance for the Bigtable Data API

        Client should be created within an async context (running event loop)

        Args:
            project: the project which the client acts on behalf of.
                If not passed, falls back to the default inferred
                from the environment.
            pool_size: The number of grpc channels to maintain
                in the internal channel pool.
            credentials:
                Thehe OAuth2 Credentials to use for this
                client. If not passed (and if no ``_http`` object is
                passed), falls back to the default inferred from the
                environment.
            client_options (Optional[Union[dict, google.api_core.client_options.ClientOptions]]):
                Client options used to set user options
                on the client. API Endpoint should be set through client_options.
        Raises:
          - RuntimeError if called outside of an async context (no running event loop)
          - ValueError if pool_size is less than 1
        """
        # set up transport in registry
        transport_str = f"pooled_grpc_asyncio_{pool_size}"
        transport = PooledBigtableGrpcAsyncIOTransport.with_fixed_size(pool_size)
        BigtableClientMeta._transport_registry[transport_str] = transport
        # set up client info headers for veneer library
        client_info = DEFAULT_CLIENT_INFO
        client_info.client_library_version = client_info.gapic_version
        # parse client options
        if type(client_options) is dict:
            client_options = client_options_lib.from_dict(client_options)
        client_options = cast(
            Optional[client_options_lib.ClientOptions], client_options
        )
        # initialize client
        ClientWithProject.__init__(
            self,
            credentials=credentials,
            project=project,
            client_options=client_options,
        )
        self._gapic_client = BigtableAsyncClient(
            transport=transport_str,
            credentials=credentials,
            client_options=client_options,
            client_info=client_info,
        )
        self.transport = cast(
            PooledBigtableGrpcAsyncIOTransport, self._gapic_client.transport
        )
        # keep track of active instances to for warmup on channel refresh
        self._active_instances: Set[str] = set()
        # keep track of table objects associated with each instance
        # only remove instance from _active_instances when all associated tables remove it
        self._instance_owners: dict[str, Set[int]] = {}
        # attempt to start background tasks
        self._channel_init_time = time.time()
        self._channel_refresh_tasks: list[asyncio.Task[None]] = []
        try:
            self.start_background_channel_refresh()
        except RuntimeError:
            warnings.warn(
                f"{self.__class__.__name__} should be started in an "
                "asyncio event loop. Channel refresh will not be started",
                RuntimeWarning,
                stacklevel=2,
            )

    def start_background_channel_refresh(self) -> None:
        """
        Starts a background task to ping and warm each channel in the pool
        Raises:
          - RuntimeError if not called in an asyncio event loop
        """
        if not self._channel_refresh_tasks:
            # raise RuntimeError if there is no event loop
            asyncio.get_running_loop()
            for channel_idx in range(self.transport.pool_size):
                refresh_task = asyncio.create_task(self._manage_channel(channel_idx))
                if sys.version_info >= (3, 8):
                    # task names supported in Python 3.8+
                    refresh_task.set_name(
                        f"{self.__class__.__name__} channel refresh {channel_idx}"
                    )
                self._channel_refresh_tasks.append(refresh_task)

    async def close(self, timeout: float = 2.0):
        """
        Cancel all background tasks
        """
        for task in self._channel_refresh_tasks:
            task.cancel()
        group = asyncio.gather(*self._channel_refresh_tasks, return_exceptions=True)
        await asyncio.wait_for(group, timeout=timeout)
        await self.transport.close()
        self._channel_refresh_tasks = []

    async def _ping_and_warm_instances(
        self, channel: grpc.aio.Channel
    ) -> list[GoogleAPICallError | None]:
        """
        Prepares the backend for requests on a channel

        Pings each Bigtable instance registered in `_active_instances` on the client

        Args:
            channel: grpc channel to ping
        Returns:
            - sequence of results or exceptions from the ping requests
        """
        ping_rpc = channel.unary_unary(
            "/google.bigtable.v2.Bigtable/PingAndWarmChannel"
        )
        tasks = [ping_rpc({"name": n}) for n in self._active_instances]
        return await asyncio.gather(*tasks, return_exceptions=True)

    async def _manage_channel(
        self,
        channel_idx: int,
        refresh_interval_min: float = 60 * 35,
        refresh_interval_max: float = 60 * 45,
        grace_period: float = 60 * 10,
    ) -> None:
        """
        Background coroutine that periodically refreshes and warms a grpc channel

        The backend will automatically close channels after 60 minutes, so
        `refresh_interval` + `grace_period` should be < 60 minutes

        Runs continuously until the client is closed

        Args:
            channel_idx: index of the channel in the transport's channel pool
            refresh_interval_min: minimum interval before initiating refresh
                process in seconds. Actual interval will be a random value
                between `refresh_interval_min` and `refresh_interval_max`
            refresh_interval_max: maximum interval before initiating refresh
                process in seconds. Actual interval will be a random value
                between `refresh_interval_min` and `refresh_interval_max`
            grace_period: time to allow previous channel to serve existing
                requests before closing, in seconds
        """
        first_refresh = self._channel_init_time + random.uniform(
            refresh_interval_min, refresh_interval_max
        )
        next_sleep = max(first_refresh - time.time(), 0)
        if next_sleep > 0:
            # warm the current channel immediately
            channel = self.transport.channels[channel_idx]
            await self._ping_and_warm_instances(channel)
        # continuously refresh the channel every `refresh_interval` seconds
        while True:
            await asyncio.sleep(next_sleep)
            # prepare new channel for use
            new_channel = self.transport.grpc_channel._create_channel()
            await self._ping_and_warm_instances(new_channel)
            # cycle channel out of use, with long grace window before closure
            start_timestamp = time.time()
            await self.transport.replace_channel(
                channel_idx, grace=grace_period, swap_sleep=10, new_channel=new_channel
            )
            # subtract the time spent waiting for the channel to be replaced
            next_refresh = random.uniform(refresh_interval_min, refresh_interval_max)
            next_sleep = next_refresh - (time.time() - start_timestamp)

    async def _register_instance(self, instance_id: str, owner: Table) -> None:
        """
        Registers an instance with the client, and warms the channel pool
        for the instance
        The client will periodically refresh grpc channel pool used to make
        requests, and new channels will be warmed for each registered instance
        Channels will not be refreshed unless at least one instance is registered

        Args:
          - instance_id: id of the instance to register.
          - owner: table that owns the instance. Owners will be tracked in
            _instance_owners, and instances will only be unregistered when all
            owners call _remove_instance_registration
        """
        instance_name = self._gapic_client.instance_path(self.project, instance_id)
        self._instance_owners.setdefault(instance_name, set()).add(id(owner))
        if instance_name not in self._active_instances:
            self._active_instances.add(instance_name)
            if self._channel_refresh_tasks:
                # refresh tasks already running
                # call ping and warm on all existing channels
                for channel in self.transport.channels:
                    await self._ping_and_warm_instances(channel)
            else:
                # refresh tasks aren't active. start them as background tasks
                self.start_background_channel_refresh()

    async def _remove_instance_registration(
        self, instance_id: str, owner: Table
    ) -> bool:
        """
        Removes an instance from the client's registered instances, to prevent
        warming new channels for the instance

        If instance_id is not registered, or is still in use by other tables, returns False

        Args:
            - instance_id: id of the instance to remove
            - owner: table that owns the instance. Owners will be tracked in
              _instance_owners, and instances will only be unregistered when all
              owners call _remove_instance_registration
        Returns:
            - True if instance was removed
        """
        instance_name = self._gapic_client.instance_path(self.project, instance_id)
        owner_list = self._instance_owners.get(instance_name, set())
        try:
            owner_list.remove(id(owner))
            if len(owner_list) == 0:
                self._active_instances.remove(instance_name)
            return True
        except KeyError:
            return False

    def get_table(
        self,
        instance_id: str,
        table_id: str,
        app_profile_id: str | None = None,
<<<<<<< HEAD
        *,
        default_operation_timeout: float = 60,
        default_per_row_timeout: float | None = 10,
        default_per_request_timeout: float | None = None,
=======
>>>>>>> f9a1907c
    ) -> Table:
        """
        Returns a table instance for making data API requests

        Args:
            instance_id: The Bigtable instance ID to associate with this client.
                instance_id is combined with the client's project to fully
                specify the instance
            table_id: The ID of the table.
            app_profile_id: (Optional) The app profile to associate with requests.
                https://cloud.google.com/bigtable/docs/app-profiles
        """
<<<<<<< HEAD
        return Table(
            self,
            instance_id,
            table_id,
            app_profile_id,
            default_operation_timeout=default_operation_timeout,
            default_per_row_timeout=default_per_row_timeout,
            default_per_request_timeout=default_per_request_timeout,
        )
=======
        return Table(self, instance_id, table_id, app_profile_id)
>>>>>>> f9a1907c

    async def __aenter__(self):
        self.start_background_channel_refresh()
        return self

    async def __aexit__(self, exc_type, exc_val, exc_tb):
        await self.close()
        await self._gapic_client.__aexit__(exc_type, exc_val, exc_tb)


class Table:
    """
    Main Data API surface

    Table object maintains table_id, and app_profile_id context, and passes them with
    each call
    """

    def __init__(
        self,
        client: BigtableDataClient,
        instance_id: str,
        table_id: str,
        app_profile_id: str | None = None,
        *,
        default_operation_timeout: float = 60,
        default_per_row_timeout: float | None = 10,
        default_per_request_timeout: float | None = None,
    ):
        """
        Initialize a Table instance

        Must be created within an async context (running event loop)

        Args:
            instance_id: The Bigtable instance ID to associate with this client.
                instance_id is combined with the client's project to fully
                specify the instance
            table_id: The ID of the table. table_id is combined with the
                instance_id and the client's project to fully specify the table
            app_profile_id: (Optional) The app profile to associate with requests.
                https://cloud.google.com/bigtable/docs/app-profiles
<<<<<<< HEAD
            default_operation_timeout: (Optional) The default timeout, in seconds
            default_per_row_timeout: (Optional) The default timeout for individual
                rows in all read_rows requests, in seconds
            default_per_request_timeout: (Optional) The default timeout for individual
                rpc requests, in seconds
        Raises:
          - RuntimeError if called outside of an async context (no running event loop)
        """
        # validate timeouts
        if default_operation_timeout <= 0:
            raise ValueError("default_operation_timeout must be greater than 0")
        if default_per_row_timeout is not None and default_per_row_timeout <= 0:
            raise ValueError("default_per_row_timeout must be greater than 0")
        if default_per_request_timeout is not None and default_per_request_timeout <= 0:
            raise ValueError("default_per_request_timeout must be greater than 0")
        if (
            default_per_request_timeout is not None
            and default_per_request_timeout > default_operation_timeout
        ):
            raise ValueError(
                "default_per_request_timeout must be less than default_operation_timeout"
            )
=======
        Raises:
          - RuntimeError if called outside of an async context (no running event loop)
        """
>>>>>>> f9a1907c
        self.client = client
        self.instance_id = instance_id
        self.instance_name = self.client._gapic_client.instance_path(
            self.client.project, instance_id
        )
        self.table_id = table_id
        self.table_name = self.client._gapic_client.table_path(
            self.client.project, instance_id, table_id
        )
        self.app_profile_id = app_profile_id
<<<<<<< HEAD

        self.default_operation_timeout = default_operation_timeout
        self.default_per_row_timeout = default_per_row_timeout
        self.default_per_request_timeout = default_per_request_timeout

=======
>>>>>>> f9a1907c
        # raises RuntimeError if called outside of an async context (no running event loop)
        try:
            self._register_instance_task = asyncio.create_task(
                self.client._register_instance(instance_id, self)
            )
        except RuntimeError as e:
            raise RuntimeError(
                f"{self.__class__.__name__} must be created within an async event loop context."
            ) from e

    async def read_rows_stream(
        self,
        query: ReadRowsQuery | dict[str, Any],
        *,
<<<<<<< HEAD
        buffer_size: int = 0,
        operation_timeout: float | None = None,
        per_row_timeout: float | None = None,
        per_request_timeout: float | None = None,
    ) -> ReadRowsIterator:
=======
        shard: bool = False,
        limit: int | None,
        cache_size_limit: int | None = None,
        operation_timeout: int | float | None = 60,
        per_row_timeout: int | float | None = 10,
        idle_timeout: int | float | None = 300,
        per_request_timeout: int | float | None = None,
    ) -> AsyncIterable[Row]:
>>>>>>> f9a1907c
        """
        Returns an iterator to asynchronously stream back row data.

        Failed requests within operation_timeout and operation_deadline policies will be retried.

        By default, row data is streamed eagerly over the network, and fully bufferd in memory
        in the iterator, which can be consumed as needed. The size of the iterator buffer can
        be configured with buffer_size. When the buffer is full, the read_rows_stream will pause
        the network stream until space is available

        Args:
            - query: contains details about which rows to return
            - buffer_size: the number of rows to buffer in memory. If less than
                or equal to 0, buffer is unbounded. Defaults to 0 (unbounded)
            - operation_timeout: the time budget for the entire operation, in seconds.
                 Failed requests will be retried within the budget.
                 time is only counted while actively waiting on the network.
                 Completed and bufferd results can still be accessed after the deadline is complete,
                 with a DeadlineExceeded exception only raised after bufferd results are exhausted.
                 If None, defaults to the Table's default_operation_timeout
            - per_row_timeout: the time budget for a single row read, in seconds. If a row takes
                longer than per_row_timeout to complete, the ongoing network request will be with a
                DeadlineExceeded exception, and a retry may be attempted
                Applies only to the underlying network call.
                If None, defaults to the Table's default_per_row_timeout
            - per_request_timeout: the time budget for an individual network request, in seconds.
                If it takes longer than this time to complete, the request will be cancelled with
<<<<<<< HEAD
                a DeadlineExceeded exception, and a retry will be attempted.
                If None, defaults to the Table's default_per_request_timeout
=======
                a DeadlineExceeded exception, and a retry will be attempted
>>>>>>> f9a1907c

        Returns:
            - an asynchronous iterator that yields rows returned by the query
        Raises:
            - DeadlineExceeded: raised after operation timeout
                will be chained with a RetryExceptionGroup containing GoogleAPIError exceptions
                from any retries that failed
            - GoogleAPIError: raised if the request encounters an unrecoverable error
            - IdleTimeout: if iterator was abandoned
        """

        operation_timeout = operation_timeout or self.default_operation_timeout
        per_row_timeout = per_row_timeout or self.default_per_row_timeout
        per_request_timeout = per_request_timeout or self.default_per_request_timeout

        if operation_timeout <= 0:
            raise ValueError("operation_timeout must be greater than 0")
        if per_row_timeout is not None and per_row_timeout <= 0:
            raise ValueError("per_row_timeout must be greater than 0")
        if per_request_timeout is not None and per_request_timeout <= 0:
            raise ValueError("per_request_timeout must be greater than 0")
        if per_request_timeout is not None and per_request_timeout > operation_timeout:
            raise ValueError("per_request_timeout must be less than operation_timeout")
        request = query._to_dict() if isinstance(query, ReadRowsQuery) else query
        request["table_name"] = self.table_name
        if self.app_profile_id:
            request["app_profile_id"] = self.app_profile_id

        # read_rows smart retries is implemented using a series of iterators:
        # - client.read_rows: outputs raw ReadRowsResponse objects from backend. Has per_request_timeout
        # - ReadRowsOperation.merge_row_response_stream: parses chunks into rows
        # - ReadRowsOperation.retryable_merge_rows: adds retries, caching, revised requests, per_row_timeout, per_row_timeout
        # - ReadRowsIterator: adds idle_timeout, moves stats out of stream and into attribute
        row_merger = _ReadRowsOperation(
            request,
            self.client._gapic_client,
            buffer_size=buffer_size,
            operation_timeout=operation_timeout,
            per_row_timeout=per_row_timeout,
            per_request_timeout=per_request_timeout,
        )
        output_generator = ReadRowsIterator(row_merger)
        # add idle timeout to clear resources if generator is abandoned
        idle_timeout_seconds = 300
        await output_generator._start_idle_timer(idle_timeout_seconds)
        return output_generator

    async def read_rows(
        self,
        query: ReadRowsQuery | dict[str, Any],
        *,
<<<<<<< HEAD
        operation_timeout: float | None = None,
        per_row_timeout: float | None = None,
        per_request_timeout: float | None = None,
=======
        shard: bool = False,
        limit: int | None,
        operation_timeout: int | float | None = 60,
        per_row_timeout: int | float | None = 10,
        per_request_timeout: int | float | None = None,
>>>>>>> f9a1907c
    ) -> list[Row]:
        """
        Helper function that returns a full list instead of a generator

        See read_rows_stream

        Returns:
            - a list of the rows returned by the query
        """
        row_generator = await self.read_rows_stream(
            query,
            operation_timeout=operation_timeout,
            per_row_timeout=per_row_timeout,
            per_request_timeout=per_request_timeout,
        )
        results = [row async for row in row_generator]
        return results

    async def read_row(
        self,
        row_key: str | bytes,
        *,
        operation_timeout: int | float | None = 60,
        per_request_timeout: int | float | None = None,
    ) -> Row:
        """
        Helper function to return a single row

        See read_rows_stream

        Returns:
            - the individual row requested
        """
        raise NotImplementedError

    async def read_rows_sharded(
        self,
        query_list: list[ReadRowsQuery] | list[dict[str, Any]],
        *,
        limit: int | None,
        buffer_size: int | None = None,
        operation_timeout: int | float | None = 60,
        per_row_timeout: int | float | None = 10,
        per_request_timeout: int | float | None = None,
<<<<<<< HEAD
    ) -> ReadRowsIterator:
=======
    ) -> AsyncIterable[Row]:
>>>>>>> f9a1907c
        """
        Runs a sharded query in parallel

        Each query in query list will be run concurrently, with results yielded as they are ready
        yielded results may be out of order

        Args:
            - query_list: a list of queries to run in parallel
        """
        raise NotImplementedError

    async def row_exists(
        self,
        row_key: str | bytes,
        *,
        operation_timeout: int | float | None = 60,
        per_request_timeout: int | float | None = None,
    ) -> bool:
        """
        Helper function to determine if a row exists

        uses the filters: chain(limit cells per row = 1, strip value)

        Returns:
            - a bool indicating whether the row exists
        """
        raise NotImplementedError

    async def sample_keys(
        self,
        *,
        operation_timeout: int | float | None = 60,
        per_sample_timeout: int | float | None = 10,
        per_request_timeout: int | float | None = None,
    ) -> RowKeySamples:
        """
        Return a set of RowKeySamples that delimit contiguous sections of the table of
        approximately equal size

        RowKeySamples output can be used with ReadRowsQuery.shard() to create a sharded query that
        can be parallelized across multiple backend nodes read_rows and read_rows_stream
        requests will call sample_keys internally for this purpose when sharding is enabled

        RowKeySamples is simply a type alias for list[tuple[bytes, int]]; a list of
            row_keys, along with offset positions in the table

        Returns:
            - a set of RowKeySamples the delimit contiguous sections of the table
        Raises:
            - DeadlineExceeded: raised after operation timeout
                will be chained with a RetryExceptionGroup containing all GoogleAPIError
                exceptions from any retries that failed
        """
        raise NotImplementedError

    def mutations_batcher(self, **kwargs) -> MutationsBatcher:
        """
        Returns a new mutations batcher instance.

        Can be used to iteratively add mutations that are flushed as a group,
        to avoid excess network calls

        Returns:
            - a MutationsBatcher context manager that can batch requests
        """
        return MutationsBatcher(self, **kwargs)

    async def mutate_row(
        self,
        row_key: str | bytes,
        mutations: list[Mutation] | Mutation,
        *,
        operation_timeout: int | float | None = 60,
        per_request_timeout: int | float | None = None,
    ):
        """
         Mutates a row atomically.

         Cells already present in the row are left unchanged unless explicitly changed
         by ``mutation``.

         Idempotent operations (i.e, all mutations have an explicit timestamp) will be
         retried on server failure. Non-idempotent operations will not.

         Args:
             - row_key: the row to apply mutations to
             - mutations: the set of mutations to apply to the row
             - operation_timeout: the time budget for the entire operation, in seconds.
                 Failed requests will be retried within the budget.
                 time is only counted while actively waiting on the network.
                 DeadlineExceeded exception raised after timeout
             - per_request_timeout: the time budget for an individual network request,
               in seconds. If it takes longer than this time to complete, the request
               will be cancelled with a DeadlineExceeded exception, and a retry will be
               attempted if within operation_timeout budget

        Raises:
             - DeadlineExceeded: raised after operation timeout
                 will be chained with a RetryExceptionGroup containing all
                 GoogleAPIError exceptions from any retries that failed
             - GoogleAPIError: raised on non-idempotent operations that cannot be
                 safely retried.
        """
        raise NotImplementedError

    async def bulk_mutate_rows(
        self,
        mutation_entries: list[BulkMutationsEntry],
        *,
        operation_timeout: int | float | None = 60,
        per_request_timeout: int | float | None = None,
    ):
        """
        Applies mutations for multiple rows in a single batched request.

        Each individual BulkMutationsEntry is applied atomically, but separate entries
        may be applied in arbitrary order (even for entries targetting the same row)
        In total, the row_mutations can contain at most 100000 individual mutations
        across all entries

        Idempotent entries (i.e., entries with mutations with explicit timestamps)
        will be retried on failure. Non-idempotent will not, and will reported in a
        raised exception group

        Args:
            - mutation_entries: the batches of mutations to apply
                Each entry will be applied atomically, but entries will be applied
                in arbitrary order
            - operation_timeout: the time budget for the entire operation, in seconds.
                Failed requests will be retried within the budget.
                time is only counted while actively waiting on the network.
                DeadlineExceeded exception raised after timeout
            - per_request_timeout: the time budget for an individual network request,
                in seconds. If it takes longer than this time to complete, the request
                will be cancelled with a DeadlineExceeded exception, and a retry will
                be attempted if within operation_timeout budget

        Raises:
            - MutationsExceptionGroup if one or more mutations fails
                Contains details about any failed entries in .exceptions
        """
        raise NotImplementedError

    async def check_and_mutate_row(
        self,
        row_key: str | bytes,
        predicate: RowFilter | None,
        true_case_mutations: Mutation | list[Mutation] | None = None,
        false_case_mutations: Mutation | list[Mutation] | None = None,
        operation_timeout: int | float | None = 60,
    ) -> bool:
        """
        Mutates a row atomically based on the output of a predicate filter

        Non-idempotent operation: will not be retried

        Args:
            - row_key: the key of the row to mutate
            - predicate: the filter to be applied to the contents of the specified row.
                Depending on whether or not any results  are yielded,
                either true_case_mutations or false_case_mutations will be executed.
                If None, checks that the row contains any values at all.
            - true_case_mutations:
                Changes to be atomically applied to the specified row if
                predicate yields at least one cell when
                applied to row_key. Entries are applied in order,
                meaning that earlier mutations can be masked by later
                ones. Must contain at least one entry if
                false_case_mutations is empty, and at most 100000.
            - false_case_mutations:
                Changes to be atomically applied to the specified row if
                predicate_filter does not yield any cells when
                applied to row_key. Entries are applied in order,
                meaning that earlier mutations can be masked by later
                ones. Must contain at least one entry if
                `true_case_mutations is empty, and at most 100000.
            - operation_timeout: the time budget for the entire operation, in seconds.
                Failed requests will not be retried.
        Returns:
            - bool indicating whether the predicate was true or false
        Raises:
            - GoogleAPIError exceptions from grpc call
        """
        raise NotImplementedError

    async def read_modify_write_row(
        self,
        row_key: str | bytes,
        rules: ReadModifyWriteRule
        | list[ReadModifyWriteRule]
        | dict[str, Any]
        | list[dict[str, Any]],
        *,
        operation_timeout: int | float | None = 60,
    ) -> Row:
        """
        Reads and modifies a row atomically according to input ReadModifyWriteRules,
        and returns the contents of all modified cells

        The new value for the timestamp is the greater of the existing timestamp or
        the current server time.

        Non-idempotent operation: will not be retried

        Args:
            - row_key: the key of the row to apply read/modify/write rules to
            - rules: A rule or set of rules to apply to the row.
                Rules are applied in order, meaning that earlier rules will affect the
                results of later ones.
           - operation_timeout: the time budget for the entire operation, in seconds.
                Failed requests will not be retried.
        Returns:
            - Row: containing cell data that was modified as part of the
                operation
        Raises:
            - GoogleAPIError exceptions from grpc call
        """
        raise NotImplementedError

    async def close(self):
        """
        Called to close the Table instance and release any resources held by it.
        """
        await self.client._remove_instance_registration(self.instance_id, self)

    async def __aenter__(self):
        """
        Implement async context manager protocol

        Register this instance with the client, so that
        grpc channels will be warmed for the specified instance
        """
        await self.client._register_instance(self.instance_id, self)
        return self

    async def __aexit__(self, exc_type, exc_val, exc_tb):
        """
        Implement async context manager protocol

        Unregister this instance with the client, so that
        grpc channels will no longer be warmed
        """
        await self.close()<|MERGE_RESOLUTION|>--- conflicted
+++ resolved
@@ -15,17 +15,14 @@
 
 from __future__ import annotations
 
-<<<<<<< HEAD
 from typing import (
     cast,
     Any,
     Optional,
+    AsyncIterable,
     Set,
     TYPE_CHECKING,
 )
-=======
-from typing import cast, Any, Optional, AsyncIterable, Set, TYPE_CHECKING
->>>>>>> f9a1907c
 
 import asyncio
 import grpc
@@ -42,22 +39,14 @@
 )
 from google.cloud.client import ClientWithProject
 from google.api_core.exceptions import GoogleAPICallError
-<<<<<<< HEAD
 from google.cloud.bigtable._read_rows import _ReadRowsOperation
-=======
-
->>>>>>> f9a1907c
 
 import google.auth.credentials
 import google.auth._default
 from google.api_core import client_options as client_options_lib
-<<<<<<< HEAD
 from google.cloud.bigtable.row import Row
 from google.cloud.bigtable.read_rows_query import ReadRowsQuery
 from google.cloud.bigtable.iterators import ReadRowsIterator
-=======
-
->>>>>>> f9a1907c
 
 if TYPE_CHECKING:
     from google.cloud.bigtable.mutations import Mutation, BulkMutationsEntry
@@ -304,13 +293,9 @@
         instance_id: str,
         table_id: str,
         app_profile_id: str | None = None,
-<<<<<<< HEAD
-        *,
         default_operation_timeout: float = 60,
         default_per_row_timeout: float | None = 10,
         default_per_request_timeout: float | None = None,
-=======
->>>>>>> f9a1907c
     ) -> Table:
         """
         Returns a table instance for making data API requests
@@ -323,7 +308,6 @@
             app_profile_id: (Optional) The app profile to associate with requests.
                 https://cloud.google.com/bigtable/docs/app-profiles
         """
-<<<<<<< HEAD
         return Table(
             self,
             instance_id,
@@ -333,9 +317,6 @@
             default_per_row_timeout=default_per_row_timeout,
             default_per_request_timeout=default_per_request_timeout,
         )
-=======
-        return Table(self, instance_id, table_id, app_profile_id)
->>>>>>> f9a1907c
 
     async def __aenter__(self):
         self.start_background_channel_refresh()
@@ -378,7 +359,6 @@
                 instance_id and the client's project to fully specify the table
             app_profile_id: (Optional) The app profile to associate with requests.
                 https://cloud.google.com/bigtable/docs/app-profiles
-<<<<<<< HEAD
             default_operation_timeout: (Optional) The default timeout, in seconds
             default_per_row_timeout: (Optional) The default timeout for individual
                 rows in all read_rows requests, in seconds
@@ -401,11 +381,6 @@
             raise ValueError(
                 "default_per_request_timeout must be less than default_operation_timeout"
             )
-=======
-        Raises:
-          - RuntimeError if called outside of an async context (no running event loop)
-        """
->>>>>>> f9a1907c
         self.client = client
         self.instance_id = instance_id
         self.instance_name = self.client._gapic_client.instance_path(
@@ -416,14 +391,11 @@
             self.client.project, instance_id, table_id
         )
         self.app_profile_id = app_profile_id
-<<<<<<< HEAD
 
         self.default_operation_timeout = default_operation_timeout
         self.default_per_row_timeout = default_per_row_timeout
         self.default_per_request_timeout = default_per_request_timeout
 
-=======
->>>>>>> f9a1907c
         # raises RuntimeError if called outside of an async context (no running event loop)
         try:
             self._register_instance_task = asyncio.create_task(
@@ -438,22 +410,11 @@
         self,
         query: ReadRowsQuery | dict[str, Any],
         *,
-<<<<<<< HEAD
         buffer_size: int = 0,
         operation_timeout: float | None = None,
         per_row_timeout: float | None = None,
         per_request_timeout: float | None = None,
     ) -> ReadRowsIterator:
-=======
-        shard: bool = False,
-        limit: int | None,
-        cache_size_limit: int | None = None,
-        operation_timeout: int | float | None = 60,
-        per_row_timeout: int | float | None = 10,
-        idle_timeout: int | float | None = 300,
-        per_request_timeout: int | float | None = None,
-    ) -> AsyncIterable[Row]:
->>>>>>> f9a1907c
         """
         Returns an iterator to asynchronously stream back row data.
 
@@ -481,12 +442,8 @@
                 If None, defaults to the Table's default_per_row_timeout
             - per_request_timeout: the time budget for an individual network request, in seconds.
                 If it takes longer than this time to complete, the request will be cancelled with
-<<<<<<< HEAD
                 a DeadlineExceeded exception, and a retry will be attempted.
                 If None, defaults to the Table's default_per_request_timeout
-=======
-                a DeadlineExceeded exception, and a retry will be attempted
->>>>>>> f9a1907c
 
         Returns:
             - an asynchronous iterator that yields rows returned by the query
@@ -538,17 +495,9 @@
         self,
         query: ReadRowsQuery | dict[str, Any],
         *,
-<<<<<<< HEAD
         operation_timeout: float | None = None,
         per_row_timeout: float | None = None,
         per_request_timeout: float | None = None,
-=======
-        shard: bool = False,
-        limit: int | None,
-        operation_timeout: int | float | None = 60,
-        per_row_timeout: int | float | None = 10,
-        per_request_timeout: int | float | None = None,
->>>>>>> f9a1907c
     ) -> list[Row]:
         """
         Helper function that returns a full list instead of a generator
@@ -593,11 +542,7 @@
         operation_timeout: int | float | None = 60,
         per_row_timeout: int | float | None = 10,
         per_request_timeout: int | float | None = None,
-<<<<<<< HEAD
     ) -> ReadRowsIterator:
-=======
-    ) -> AsyncIterable[Row]:
->>>>>>> f9a1907c
         """
         Runs a sharded query in parallel
 
