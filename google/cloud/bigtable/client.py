--- conflicted
+++ resolved
@@ -15,9 +15,6 @@
 
 from __future__ import annotations
 
-<<<<<<< HEAD
-from typing import Any, AsyncIterable, AsyncIterator, TYPE_CHECKING
-=======
 from typing import cast, Any, Optional, AsyncIterable, Set, TYPE_CHECKING
 
 import asyncio
@@ -34,13 +31,10 @@
 )
 from google.cloud.client import _ClientProjectMixin
 from google.api_core.exceptions import GoogleAPICallError
->>>>>>> 65f0d2fc
-
-import time
-
-from google.cloud.client import ClientWithProject
 from google.cloud.bigtable.row_merger import RowMerger
 from google.cloud.bigtable_v2.types import RequestStats
+
+
 import google.auth.credentials
 import google.auth._default
 from google.api_core import client_options as client_options_lib
@@ -348,12 +342,7 @@
         per_row_timeout: int | float | None = 10,
         idle_timeout: int | float | None = 300,
         per_request_timeout: int | float | None = None,
-<<<<<<< HEAD
-        metadata: list[tuple[str, str]] | None = None,
     ) -> AsyncIterator[Row]:
-=======
-    ) -> AsyncIterable[RowResponse]:
->>>>>>> 65f0d2fc
         """
         Returns a generator to asynchronously stream back row data.
 
@@ -415,12 +404,7 @@
         operation_timeout: int | float | None = 60,
         per_row_timeout: int | float | None = 10,
         per_request_timeout: int | float | None = None,
-<<<<<<< HEAD
-        metadata: list[tuple[str, str]] | None = None,
     ) -> list[Row]:
-=======
-    ) -> list[RowResponse]:
->>>>>>> 65f0d2fc
         """
         Helper function that returns a full list instead of a generator
 
@@ -437,12 +421,7 @@
         *,
         operation_timeout: int | float | None = 60,
         per_request_timeout: int | float | None = None,
-<<<<<<< HEAD
-        metadata: list[tuple[str, str]] | None = None,
     ) -> Row:
-=======
-    ) -> RowResponse:
->>>>>>> 65f0d2fc
         """
         Helper function to return a single row
 
@@ -463,12 +442,7 @@
         per_row_timeout: int | float | None = 10,
         idle_timeout: int | float | None = 300,
         per_request_timeout: int | float | None = None,
-<<<<<<< HEAD
-        metadata: list[tuple[str, str]] | None = None,
     ) -> AsyncIterable[Row]:
-=======
-    ) -> AsyncIterable[RowResponse]:
->>>>>>> 65f0d2fc
         """
         Runs a sharded query in parallel
 
@@ -663,12 +637,7 @@
         | list[dict[str, Any]],
         *,
         operation_timeout: int | float | None = 60,
-<<<<<<< HEAD
-        metadata: list[tuple[str, str]] | None = None,
     ) -> Row:
-=======
-    ) -> RowResponse:
->>>>>>> 65f0d2fc
         """
         Reads and modifies a row atomically according to input ReadModifyWriteRules,
         and returns the contents of all modified cells
