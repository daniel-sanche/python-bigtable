--- conflicted
+++ resolved
@@ -20,12 +20,9 @@
     Any,
     Optional,
     Set,
-<<<<<<< HEAD
     AsyncIterable,
-=======
     Callable,
     Coroutine,
->>>>>>> ec3fd017
     TYPE_CHECKING,
 )
 
@@ -56,16 +53,13 @@
 from google.cloud.bigtable.row import Row
 from google.cloud.bigtable.read_rows_query import ReadRowsQuery
 from google.cloud.bigtable.iterators import ReadRowsIterator
-<<<<<<< HEAD
 from google.cloud.bigtable.exceptions import FailedQueryShardError
 from google.cloud.bigtable.exceptions import ShardedReadRowsExceptionGroup
 
-=======
 from google.cloud.bigtable.mutations import Mutation, RowMutationEntry
 from google.cloud.bigtable._mutate_rows import _MutateRowsOperation
 from google.cloud.bigtable._helpers import _make_metadata
 from google.cloud.bigtable._helpers import _convert_retry_deadline
->>>>>>> ec3fd017
 
 if TYPE_CHECKING:
     from google.cloud.bigtable.mutations_batcher import MutationsBatcher
