# Copyright 2023 Google LLC
#
# Licensed under the Apache License, Version 2.0 (the "License");
# you may not use this file except in compliance with the License.
# You may obtain a copy of the License at
#
#     http://www.apache.org/licenses/LICENSE-2.0
#
# Unless required by applicable law or agreed to in writing, software
# distributed under the License is distributed on an "AS IS" BASIS,
# WITHOUT WARRANTIES OR CONDITIONS OF ANY KIND, either express or implied.
# See the License for the specific language governing permissions and
# limitations under the License.
#

from __future__ import annotations

from typing import (
    cast,
    Any,
    Optional,
    Set,
    TYPE_CHECKING,
)

import asyncio
import time
import warnings
import sys
import random
from grpc.aio import Channel

from google.cloud.bigtable_v2.services.bigtable.client import BigtableClientMeta
from google.cloud.bigtable_v2.services.bigtable.async_client import BigtableAsyncClient
from google.cloud.bigtable_v2.services.bigtable.async_client import DEFAULT_CLIENT_INFO
from google.cloud.bigtable_v2.services.bigtable.transports.pooled_grpc_asyncio import (
    PooledBigtableGrpcAsyncIOTransport,
)
from google.cloud.client import ClientWithProject
from google.api_core.exceptions import GoogleAPICallError
from google.cloud.bigtable._read_rows import _ReadRowsOperation

import google.auth.credentials
import google.auth._default
from google.api_core import client_options as client_options_lib
from google.cloud.bigtable.row import Row
from google.cloud.bigtable.read_rows_query import ReadRowsQuery
from google.cloud.bigtable.iterators import ReadRowsIterator

if TYPE_CHECKING:
    from google.cloud.bigtable.mutations import Mutation, BulkMutationsEntry
    from google.cloud.bigtable.mutations_batcher import MutationsBatcher
<<<<<<< HEAD
=======
    from google.cloud.bigtable import RowKeySamples
>>>>>>> 3de7a68f
    from google.cloud.bigtable.row_filters import RowFilter
    from google.cloud.bigtable.read_modify_write_rules import ReadModifyWriteRule


class BigtableDataClient(ClientWithProject):
    def __init__(
        self,
        *,
        project: str | None = None,
        pool_size: int = 3,
        credentials: google.auth.credentials.Credentials | None = None,
        client_options: dict[str, Any]
        | "google.api_core.client_options.ClientOptions"
        | None = None,
    ):
        """
        Create a client instance for the Bigtable Data API

        Client should be created within an async context (running event loop)

        Args:
            project: the project which the client acts on behalf of.
                If not passed, falls back to the default inferred
                from the environment.
            pool_size: The number of grpc channels to maintain
                in the internal channel pool.
            credentials:
                Thehe OAuth2 Credentials to use for this
                client. If not passed (and if no ``_http`` object is
                passed), falls back to the default inferred from the
                environment.
            client_options (Optional[Union[dict, google.api_core.client_options.ClientOptions]]):
                Client options used to set user options
                on the client. API Endpoint should be set through client_options.
        Raises:
          - RuntimeError if called outside of an async context (no running event loop)
          - ValueError if pool_size is less than 1
        """
        # set up client info headers for veneer library
        client_info = DEFAULT_CLIENT_INFO
        client_info.client_library_version = client_info.gapic_version
        # parse client options
        if type(client_options) is dict:
            client_options = client_options_lib.from_dict(client_options)
        client_options = cast(
            Optional[client_options_lib.ClientOptions], client_options
        )
        # initialize client
        ClientWithProject.__init__(
            self,
            credentials=credentials,
            project=project,
            client_options=client_options,
        )
        transport_str = self.__init__transport__(pool_size)
        self._gapic_client = BigtableAsyncClient(
            transport=transport_str,
            credentials=credentials,
            client_options=client_options,
            client_info=client_info,
        )
        self.transport = cast(
            PooledBigtableGrpcAsyncIOTransport, self._gapic_client.transport
        )
        # keep track of active instances to for warmup on channel refresh
        self._active_instances: Set[str] = set()
        # keep track of table objects associated with each instance
        # only remove instance from _active_instances when all associated tables remove it
        self._instance_owners: dict[str, Set[int]] = {}
        # attempt to start background tasks
        self._channel_init_time = time.time()
        self._channel_refresh_tasks: list[asyncio.Task[None]] = []
        try:
            self.start_background_channel_refresh()
        except RuntimeError:
            warnings.warn(
                f"{self.__class__.__name__} should be started in an "
                "asyncio event loop. Channel refresh will not be started",
                RuntimeWarning,
                stacklevel=2,
            )

    def __init__transport__(self, pool_size: int):
        # set up transport in registry
        transport_str = f"pooled_grpc_asyncio_{pool_size}"
        transport = PooledBigtableGrpcAsyncIOTransport.with_fixed_size(pool_size)
        BigtableClientMeta._transport_registry[transport_str] = transport
        return transport_str

    def start_background_channel_refresh(self) -> None:
        """
        Starts a background task to ping and warm each channel in the pool
        Raises:
          - RuntimeError if not called in an asyncio event loop
        """
        if not self._channel_refresh_tasks:
            # raise RuntimeError if there is no event loop
            asyncio.get_running_loop()
            for channel_idx in range(self.transport.pool_size):
                refresh_task = asyncio.create_task(self._manage_channel(channel_idx))
                if sys.version_info >= (3, 8):
                    # task names supported in Python 3.8+
                    refresh_task.set_name(
                        f"{self.__class__.__name__} channel refresh {channel_idx}"
                    )
                self._channel_refresh_tasks.append(refresh_task)

    async def close(self, timeout: float = 2.0):
        """
        Cancel all background tasks
        """
        for task in self._channel_refresh_tasks:
            task.cancel()
        group = asyncio.gather(*self._channel_refresh_tasks, return_exceptions=True)
        await asyncio.wait_for(group, timeout=timeout)
        await self.transport.close()
        self._channel_refresh_tasks = []

    async def _ping_and_warm_instances(
        self, channel: Channel
    ) -> list[GoogleAPICallError | None]:
        """
        Prepares the backend for requests on a channel

        Pings each Bigtable instance registered in `_active_instances` on the client

        Args:
            channel: grpc channel to ping
        Returns:
            - sequence of results or exceptions from the ping requests
        """
        ping_rpc = channel.unary_unary(
            "/google.bigtable.v2.Bigtable/PingAndWarmChannel"
        )
        tasks = [ping_rpc({"name": n}) for n in self._active_instances]
        return await asyncio.gather(*tasks, return_exceptions=True)

    async def _manage_channel(
        self,
        channel_idx: int,
        refresh_interval_min: float = 60 * 35,
        refresh_interval_max: float = 60 * 45,
        grace_period: float = 60 * 10,
    ) -> None:
        """
        Background coroutine that periodically refreshes and warms a grpc channel

        The backend will automatically close channels after 60 minutes, so
        `refresh_interval` + `grace_period` should be < 60 minutes

        Runs continuously until the client is closed

        Args:
            channel_idx: index of the channel in the transport's channel pool
            refresh_interval_min: minimum interval before initiating refresh
                process in seconds. Actual interval will be a random value
                between `refresh_interval_min` and `refresh_interval_max`
            refresh_interval_max: maximum interval before initiating refresh
                process in seconds. Actual interval will be a random value
                between `refresh_interval_min` and `refresh_interval_max`
            grace_period: time to allow previous channel to serve existing
                requests before closing, in seconds
        """
        first_refresh = self._channel_init_time + random.uniform(
            refresh_interval_min, refresh_interval_max
        )
        next_sleep = max(first_refresh - time.time(), 0)
        if next_sleep > 0:
            # warm the current channel immediately
            channel = self.transport.channels[channel_idx]
            await self._ping_and_warm_instances(channel)
        # continuously refresh the channel every `refresh_interval` seconds
        while True:
            await asyncio.sleep(next_sleep)
            # prepare new channel for use
            new_channel = self.transport.grpc_channel._create_channel()
            await self._ping_and_warm_instances(new_channel)
            # cycle channel out of use, with long grace window before closure
            start_timestamp = time.time()
            await self.transport.replace_channel(
                channel_idx, grace=grace_period, swap_sleep=10, new_channel=new_channel
            )
            # subtract the time spent waiting for the channel to be replaced
            next_refresh = random.uniform(refresh_interval_min, refresh_interval_max)
            next_sleep = next_refresh - (time.time() - start_timestamp)

    async def _register_instance(self, instance_id: str, owner: Table) -> None:
        """
        Registers an instance with the client, and warms the channel pool
        for the instance
        The client will periodically refresh grpc channel pool used to make
        requests, and new channels will be warmed for each registered instance
        Channels will not be refreshed unless at least one instance is registered

        Args:
          - instance_id: id of the instance to register.
          - owner: table that owns the instance. Owners will be tracked in
            _instance_owners, and instances will only be unregistered when all
            owners call _remove_instance_registration
        """
        instance_name = self._gapic_client.instance_path(self.project, instance_id)
        self._instance_owners.setdefault(instance_name, set()).add(id(owner))
        if instance_name not in self._active_instances:
            self._active_instances.add(instance_name)
            if self._channel_refresh_tasks:
                # refresh tasks already running
                # call ping and warm on all existing channels
                for channel in self.transport.channels:
                    await self._ping_and_warm_instances(channel)
            else:
                # refresh tasks aren't active. start them as background tasks
                self.start_background_channel_refresh()

    async def _remove_instance_registration(
        self, instance_id: str, owner: Table
    ) -> bool:
        """
        Removes an instance from the client's registered instances, to prevent
        warming new channels for the instance

        If instance_id is not registered, or is still in use by other tables, returns False

        Args:
            - instance_id: id of the instance to remove
            - owner: table that owns the instance. Owners will be tracked in
              _instance_owners, and instances will only be unregistered when all
              owners call _remove_instance_registration
        Returns:
            - True if instance was removed
        """
        instance_name = self._gapic_client.instance_path(self.project, instance_id)
        owner_list = self._instance_owners.get(instance_name, set())
        try:
            owner_list.remove(id(owner))
            if len(owner_list) == 0:
                self._active_instances.remove(instance_name)
            return True
        except KeyError:
            return False

    # TODO: revisit timeouts https://github.com/googleapis/python-bigtable/issues/782
    def get_table(
        self,
        instance_id: str,
        table_id: str,
        app_profile_id: str | None = None,
<<<<<<< HEAD
        default_operation_timeout: float = 60,
=======
        default_operation_timeout: float = 600,
>>>>>>> 3de7a68f
        default_per_request_timeout: float | None = None,
    ) -> Table:
        """
        Returns a table instance for making data API requests

        Args:
            instance_id: The Bigtable instance ID to associate with this client.
                instance_id is combined with the client's project to fully
                specify the instance
            table_id: The ID of the table.
            app_profile_id: (Optional) The app profile to associate with requests.
                https://cloud.google.com/bigtable/docs/app-profiles
        """
        return Table(
            self,
            instance_id,
            table_id,
            app_profile_id,
            default_operation_timeout=default_operation_timeout,
            default_per_request_timeout=default_per_request_timeout,
        )

    async def __aenter__(self):
        self.start_background_channel_refresh()
        return self

    async def __aexit__(self, exc_type, exc_val, exc_tb):
        await self.close()
        await self._gapic_client.__aexit__(exc_type, exc_val, exc_tb)


class Table:
    """
    Main Data API surface

    Table object maintains table_id, and app_profile_id context, and passes them with
    each call
    """

    def __init__(
        self,
        client: BigtableDataClient,
        instance_id: str,
        table_id: str,
        app_profile_id: str | None = None,
        *,
<<<<<<< HEAD
        default_operation_timeout: float = 60,
=======
        default_operation_timeout: float = 600,
>>>>>>> 3de7a68f
        default_per_request_timeout: float | None = None,
    ):
        """
        Initialize a Table instance

        Must be created within an async context (running event loop)

        Args:
            instance_id: The Bigtable instance ID to associate with this client.
                instance_id is combined with the client's project to fully
                specify the instance
            table_id: The ID of the table. table_id is combined with the
                instance_id and the client's project to fully specify the table
            app_profile_id: (Optional) The app profile to associate with requests.
                https://cloud.google.com/bigtable/docs/app-profiles
            default_operation_timeout: (Optional) The default timeout, in seconds
            default_per_request_timeout: (Optional) The default timeout for individual
                rpc requests, in seconds
        Raises:
          - RuntimeError if called outside of an async context (no running event loop)
        """
        # validate timeouts
        if default_operation_timeout <= 0:
            raise ValueError("default_operation_timeout must be greater than 0")
        if default_per_request_timeout is not None and default_per_request_timeout <= 0:
            raise ValueError("default_per_request_timeout must be greater than 0")
        if (
            default_per_request_timeout is not None
            and default_per_request_timeout > default_operation_timeout
        ):
            raise ValueError(
                "default_per_request_timeout must be less than default_operation_timeout"
            )
        self.client = client
        self.instance_id = instance_id
        self.instance_name = self.client._gapic_client.instance_path(
            self.client.project, instance_id
        )
        self.table_id = table_id
        self.table_name = self.client._gapic_client.table_path(
            self.client.project, instance_id, table_id
        )
        self.app_profile_id = app_profile_id

        self.default_operation_timeout = default_operation_timeout
        self.default_per_request_timeout = default_per_request_timeout
<<<<<<< HEAD
        self.__init__async__()

    def __init__async__(self):
=======
>>>>>>> 3de7a68f

        # raises RuntimeError if called outside of an async context (no running event loop)
        try:
            self._register_instance_task = asyncio.create_task(
                self.client._register_instance(self.instance_id, self)
            )
        except RuntimeError as e:
            raise RuntimeError(
                f"{self.__class__.__name__} must be created within an async event loop context."
            ) from e

    async def read_rows_stream(
        self,
        query: ReadRowsQuery | dict[str, Any],
        *,
<<<<<<< HEAD
        buffer_size: int = 0,
=======
>>>>>>> 3de7a68f
        operation_timeout: float | None = None,
        per_request_timeout: float | None = None,
    ) -> ReadRowsIterator:
        """
        Returns an iterator to asynchronously stream back row data.

        Failed requests within operation_timeout and operation_deadline policies will be retried.

<<<<<<< HEAD
        By default, row data is streamed eagerly over the network, and fully bufferd in memory
        in the iterator, which can be consumed as needed. The size of the iterator buffer can
        be configured with buffer_size. When the buffer is full, the read_rows_stream will pause
        the network stream until space is available

        Args:
            - query: contains details about which rows to return
            - buffer_size: the number of rows to buffer in memory. If less than
                or equal to 0, buffer is unbounded. Defaults to 0 (unbounded)
            - operation_timeout: the time budget for the entire operation, in seconds.
                 Failed requests will be retried within the budget.
                 time is only counted while actively waiting on the network.
                 Completed and bufferd results can still be accessed after the deadline is complete,
                 with a DeadlineExceeded exception only raised after bufferd results are exhausted.
=======
        Args:
            - query: contains details about which rows to return
            - operation_timeout: the time budget for the entire operation, in seconds.
                 Failed requests will be retried within the budget.
                 time is only counted while actively waiting on the network.
>>>>>>> 3de7a68f
                 If None, defaults to the Table's default_operation_timeout
            - per_request_timeout: the time budget for an individual network request, in seconds.
                If it takes longer than this time to complete, the request will be cancelled with
                a DeadlineExceeded exception, and a retry will be attempted.
                If None, defaults to the Table's default_per_request_timeout

        Returns:
            - an asynchronous iterator that yields rows returned by the query
        Raises:
            - DeadlineExceeded: raised after operation timeout
                will be chained with a RetryExceptionGroup containing GoogleAPIError exceptions
                from any retries that failed
            - GoogleAPIError: raised if the request encounters an unrecoverable error
            - IdleTimeout: if iterator was abandoned
        """

        operation_timeout = operation_timeout or self.default_operation_timeout
        per_request_timeout = per_request_timeout or self.default_per_request_timeout

        if operation_timeout <= 0:
            raise ValueError("operation_timeout must be greater than 0")
        if per_request_timeout is not None and per_request_timeout <= 0:
            raise ValueError("per_request_timeout must be greater than 0")
        if per_request_timeout is not None and per_request_timeout > operation_timeout:
            raise ValueError(
                "per_request_timeout must not be greater than operation_timeout"
            )
        if per_request_timeout is None:
            per_request_timeout = operation_timeout
        request = query._to_dict() if isinstance(query, ReadRowsQuery) else query
        request["table_name"] = self.table_name
        if self.app_profile_id:
            request["app_profile_id"] = self.app_profile_id

        # read_rows smart retries is implemented using a series of iterators:
        # - client.read_rows: outputs raw ReadRowsResponse objects from backend. Has per_request_timeout
        # - ReadRowsOperation.merge_row_response_stream: parses chunks into rows
        # - ReadRowsOperation.retryable_merge_rows: adds retries, caching, revised requests, per_request_timeout
        # - ReadRowsIterator: adds idle_timeout, moves stats out of stream and into attribute
        row_merger = _ReadRowsOperation(
            request,
            self.client._gapic_client,
<<<<<<< HEAD
            buffer_size=buffer_size,
=======
>>>>>>> 3de7a68f
            operation_timeout=operation_timeout,
            per_request_timeout=per_request_timeout,
        )
        output_generator = ReadRowsIterator(row_merger)
        # add idle timeout to clear resources if generator is abandoned
        idle_timeout_seconds = 300
        await output_generator._start_idle_timer(idle_timeout_seconds)
        return output_generator

    async def read_rows(
        self,
        query: ReadRowsQuery | dict[str, Any],
        *,
        operation_timeout: float | None = None,
        per_request_timeout: float | None = None,
    ) -> list[Row]:
        """
        Helper function that returns a full list instead of a generator

        See read_rows_stream

        Returns:
            - a list of the rows returned by the query
        """
        row_generator = await self.read_rows_stream(
            query,
            operation_timeout=operation_timeout,
            per_request_timeout=per_request_timeout,
        )
        results = [row async for row in row_generator]
        return results

    async def read_row(
        self,
        row_key: str | bytes,
        *,
        operation_timeout: int | float | None = 60,
        per_request_timeout: int | float | None = None,
    ) -> Row:
        """
        Helper function to return a single row

        See read_rows_stream

        Returns:
            - the individual row requested
        """
        raise NotImplementedError

    async def read_rows_sharded(
        self,
        query_list: list[ReadRowsQuery] | list[dict[str, Any]],
        *,
        limit: int | None,
<<<<<<< HEAD
        buffer_size: int | None = None,
=======
>>>>>>> 3de7a68f
        operation_timeout: int | float | None = 60,
        per_request_timeout: int | float | None = None,
    ) -> ReadRowsIterator:
        """
        Runs a sharded query in parallel

        Each query in query list will be run concurrently, with results yielded as they are ready
        yielded results may be out of order

        Args:
            - query_list: a list of queries to run in parallel
        """
        raise NotImplementedError

    async def row_exists(
        self,
        row_key: str | bytes,
        *,
        operation_timeout: int | float | None = 60,
        per_request_timeout: int | float | None = None,
    ) -> bool:
        """
        Helper function to determine if a row exists

        uses the filters: chain(limit cells per row = 1, strip value)

        Returns:
            - a bool indicating whether the row exists
        """
        raise NotImplementedError

    async def sample_keys(
        self,
        *,
        operation_timeout: int | float | None = 60,
        per_sample_timeout: int | float | None = 10,
        per_request_timeout: int | float | None = None,
    ) -> google.cloud.bigtable.RowKeySamples:
        """
        Return a set of RowKeySamples that delimit contiguous sections of the table of
        approximately equal size

        RowKeySamples output can be used with ReadRowsQuery.shard() to create a sharded query that
        can be parallelized across multiple backend nodes read_rows and read_rows_stream
        requests will call sample_keys internally for this purpose when sharding is enabled

        RowKeySamples is simply a type alias for list[tuple[bytes, int]]; a list of
            row_keys, along with offset positions in the table

        Returns:
            - a set of RowKeySamples the delimit contiguous sections of the table
        Raises:
            - DeadlineExceeded: raised after operation timeout
                will be chained with a RetryExceptionGroup containing all GoogleAPIError
                exceptions from any retries that failed
        """
        raise NotImplementedError

    def mutations_batcher(self, **kwargs) -> MutationsBatcher:
        """
        Returns a new mutations batcher instance.

        Can be used to iteratively add mutations that are flushed as a group,
        to avoid excess network calls

        Returns:
            - a MutationsBatcher context manager that can batch requests
        """
        return MutationsBatcher(self, **kwargs)

    async def mutate_row(
        self,
        row_key: str | bytes,
        mutations: list[Mutation] | Mutation,
        *,
        operation_timeout: int | float | None = 60,
        per_request_timeout: int | float | None = None,
    ):
        """
         Mutates a row atomically.

         Cells already present in the row are left unchanged unless explicitly changed
         by ``mutation``.

         Idempotent operations (i.e, all mutations have an explicit timestamp) will be
         retried on server failure. Non-idempotent operations will not.

         Args:
             - row_key: the row to apply mutations to
             - mutations: the set of mutations to apply to the row
             - operation_timeout: the time budget for the entire operation, in seconds.
                 Failed requests will be retried within the budget.
                 time is only counted while actively waiting on the network.
                 DeadlineExceeded exception raised after timeout
             - per_request_timeout: the time budget for an individual network request,
               in seconds. If it takes longer than this time to complete, the request
               will be cancelled with a DeadlineExceeded exception, and a retry will be
               attempted if within operation_timeout budget

        Raises:
             - DeadlineExceeded: raised after operation timeout
                 will be chained with a RetryExceptionGroup containing all
                 GoogleAPIError exceptions from any retries that failed
             - GoogleAPIError: raised on non-idempotent operations that cannot be
                 safely retried.
        """
        raise NotImplementedError

    async def bulk_mutate_rows(
        self,
        mutation_entries: list[BulkMutationsEntry],
        *,
        operation_timeout: int | float | None = 60,
        per_request_timeout: int | float | None = None,
    ):
        """
        Applies mutations for multiple rows in a single batched request.

        Each individual BulkMutationsEntry is applied atomically, but separate entries
        may be applied in arbitrary order (even for entries targetting the same row)
        In total, the row_mutations can contain at most 100000 individual mutations
        across all entries

        Idempotent entries (i.e., entries with mutations with explicit timestamps)
        will be retried on failure. Non-idempotent will not, and will reported in a
        raised exception group

        Args:
            - mutation_entries: the batches of mutations to apply
                Each entry will be applied atomically, but entries will be applied
                in arbitrary order
            - operation_timeout: the time budget for the entire operation, in seconds.
                Failed requests will be retried within the budget.
                time is only counted while actively waiting on the network.
                DeadlineExceeded exception raised after timeout
            - per_request_timeout: the time budget for an individual network request,
                in seconds. If it takes longer than this time to complete, the request
                will be cancelled with a DeadlineExceeded exception, and a retry will
                be attempted if within operation_timeout budget

        Raises:
            - MutationsExceptionGroup if one or more mutations fails
                Contains details about any failed entries in .exceptions
        """
        raise NotImplementedError

    async def check_and_mutate_row(
        self,
        row_key: str | bytes,
        predicate: RowFilter | None,
        true_case_mutations: Mutation | list[Mutation] | None = None,
        false_case_mutations: Mutation | list[Mutation] | None = None,
        operation_timeout: int | float | None = 60,
    ) -> bool:
        """
        Mutates a row atomically based on the output of a predicate filter

        Non-idempotent operation: will not be retried

        Args:
            - row_key: the key of the row to mutate
            - predicate: the filter to be applied to the contents of the specified row.
                Depending on whether or not any results  are yielded,
                either true_case_mutations or false_case_mutations will be executed.
                If None, checks that the row contains any values at all.
            - true_case_mutations:
                Changes to be atomically applied to the specified row if
                predicate yields at least one cell when
                applied to row_key. Entries are applied in order,
                meaning that earlier mutations can be masked by later
                ones. Must contain at least one entry if
                false_case_mutations is empty, and at most 100000.
            - false_case_mutations:
                Changes to be atomically applied to the specified row if
                predicate_filter does not yield any cells when
                applied to row_key. Entries are applied in order,
                meaning that earlier mutations can be masked by later
                ones. Must contain at least one entry if
                `true_case_mutations is empty, and at most 100000.
            - operation_timeout: the time budget for the entire operation, in seconds.
                Failed requests will not be retried.
        Returns:
            - bool indicating whether the predicate was true or false
        Raises:
            - GoogleAPIError exceptions from grpc call
        """
        raise NotImplementedError

    async def read_modify_write_row(
        self,
        row_key: str | bytes,
        rules: ReadModifyWriteRule
        | list[ReadModifyWriteRule]
        | dict[str, Any]
        | list[dict[str, Any]],
        *,
        operation_timeout: int | float | None = 60,
    ) -> Row:
        """
        Reads and modifies a row atomically according to input ReadModifyWriteRules,
        and returns the contents of all modified cells

        The new value for the timestamp is the greater of the existing timestamp or
        the current server time.

        Non-idempotent operation: will not be retried

        Args:
            - row_key: the key of the row to apply read/modify/write rules to
            - rules: A rule or set of rules to apply to the row.
                Rules are applied in order, meaning that earlier rules will affect the
                results of later ones.
           - operation_timeout: the time budget for the entire operation, in seconds.
                Failed requests will not be retried.
        Returns:
            - Row: containing cell data that was modified as part of the
                operation
        Raises:
            - GoogleAPIError exceptions from grpc call
        """
        raise NotImplementedError

    async def close(self):
        """
        Called to close the Table instance and release any resources held by it.
        """
        await self.client._remove_instance_registration(self.instance_id, self)

    async def __aenter__(self):
        """
        Implement async context manager protocol

        Register this instance with the client, so that
        grpc channels will be warmed for the specified instance
        """
        await self.client._register_instance(self.instance_id, self)
        return self

    async def __aexit__(self, exc_type, exc_val, exc_tb):
        """
        Implement async context manager protocol

        Unregister this instance with the client, so that
        grpc channels will no longer be warmed
        """
        await self.close()<|MERGE_RESOLUTION|>--- conflicted
+++ resolved
@@ -50,10 +50,6 @@
 if TYPE_CHECKING:
     from google.cloud.bigtable.mutations import Mutation, BulkMutationsEntry
     from google.cloud.bigtable.mutations_batcher import MutationsBatcher
-<<<<<<< HEAD
-=======
-    from google.cloud.bigtable import RowKeySamples
->>>>>>> 3de7a68f
     from google.cloud.bigtable.row_filters import RowFilter
     from google.cloud.bigtable.read_modify_write_rules import ReadModifyWriteRule
 
@@ -300,11 +296,7 @@
         instance_id: str,
         table_id: str,
         app_profile_id: str | None = None,
-<<<<<<< HEAD
-        default_operation_timeout: float = 60,
-=======
         default_operation_timeout: float = 600,
->>>>>>> 3de7a68f
         default_per_request_timeout: float | None = None,
     ) -> Table:
         """
@@ -351,11 +343,7 @@
         table_id: str,
         app_profile_id: str | None = None,
         *,
-<<<<<<< HEAD
-        default_operation_timeout: float = 60,
-=======
         default_operation_timeout: float = 600,
->>>>>>> 3de7a68f
         default_per_request_timeout: float | None = None,
     ):
         """
@@ -402,13 +390,9 @@
 
         self.default_operation_timeout = default_operation_timeout
         self.default_per_request_timeout = default_per_request_timeout
-<<<<<<< HEAD
         self.__init__async__()
 
     def __init__async__(self):
-=======
->>>>>>> 3de7a68f
-
         # raises RuntimeError if called outside of an async context (no running event loop)
         try:
             self._register_instance_task = asyncio.create_task(
@@ -423,10 +407,6 @@
         self,
         query: ReadRowsQuery | dict[str, Any],
         *,
-<<<<<<< HEAD
-        buffer_size: int = 0,
-=======
->>>>>>> 3de7a68f
         operation_timeout: float | None = None,
         per_request_timeout: float | None = None,
     ) -> ReadRowsIterator:
@@ -435,28 +415,11 @@
 
         Failed requests within operation_timeout and operation_deadline policies will be retried.
 
-<<<<<<< HEAD
-        By default, row data is streamed eagerly over the network, and fully bufferd in memory
-        in the iterator, which can be consumed as needed. The size of the iterator buffer can
-        be configured with buffer_size. When the buffer is full, the read_rows_stream will pause
-        the network stream until space is available
-
-        Args:
-            - query: contains details about which rows to return
-            - buffer_size: the number of rows to buffer in memory. If less than
-                or equal to 0, buffer is unbounded. Defaults to 0 (unbounded)
-            - operation_timeout: the time budget for the entire operation, in seconds.
-                 Failed requests will be retried within the budget.
-                 time is only counted while actively waiting on the network.
-                 Completed and bufferd results can still be accessed after the deadline is complete,
-                 with a DeadlineExceeded exception only raised after bufferd results are exhausted.
-=======
         Args:
             - query: contains details about which rows to return
             - operation_timeout: the time budget for the entire operation, in seconds.
                  Failed requests will be retried within the budget.
                  time is only counted while actively waiting on the network.
->>>>>>> 3de7a68f
                  If None, defaults to the Table's default_operation_timeout
             - per_request_timeout: the time budget for an individual network request, in seconds.
                 If it takes longer than this time to complete, the request will be cancelled with
@@ -499,10 +462,6 @@
         row_merger = _ReadRowsOperation(
             request,
             self.client._gapic_client,
-<<<<<<< HEAD
-            buffer_size=buffer_size,
-=======
->>>>>>> 3de7a68f
             operation_timeout=operation_timeout,
             per_request_timeout=per_request_timeout,
         )
@@ -557,10 +516,6 @@
         query_list: list[ReadRowsQuery] | list[dict[str, Any]],
         *,
         limit: int | None,
-<<<<<<< HEAD
-        buffer_size: int | None = None,
-=======
->>>>>>> 3de7a68f
         operation_timeout: int | float | None = 60,
         per_request_timeout: int | float | None = None,
     ) -> ReadRowsIterator:
