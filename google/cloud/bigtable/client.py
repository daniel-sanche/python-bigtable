--- conflicted
+++ resolved
@@ -35,13 +35,9 @@
 from google.cloud.bigtable.row_merger import RowMerger
 
 import google.auth.credentials
-<<<<<<< HEAD
 from google.api_core import retry_async as retries
-=======
 import google.auth._default
 from google.api_core import client_options as client_options_lib
-
->>>>>>> 19036d81
 
 if TYPE_CHECKING:
     from google.cloud.bigtable.mutations import Mutation, BulkMutationsEntry
