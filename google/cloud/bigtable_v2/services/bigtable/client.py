--- conflicted
+++ resolved
@@ -53,11 +53,8 @@
 from .transports.base import BigtableTransport, DEFAULT_CLIENT_INFO
 from .transports.grpc import BigtableGrpcTransport
 from .transports.grpc_asyncio import BigtableGrpcAsyncIOTransport
-<<<<<<< HEAD
 from .transports.pooled_grpc_asyncio import PooledBigtableGrpcAsyncIOTransport
-=======
 from .transports.rest import BigtableRestTransport
->>>>>>> 136a8fea
 
 
 class BigtableClientMeta(type):
@@ -71,11 +68,8 @@
     _transport_registry = OrderedDict()  # type: Dict[str, Type[BigtableTransport]]
     _transport_registry["grpc"] = BigtableGrpcTransport
     _transport_registry["grpc_asyncio"] = BigtableGrpcAsyncIOTransport
-<<<<<<< HEAD
     _transport_registry["pooled_grpc_asyncio"] = PooledBigtableGrpcAsyncIOTransport
-=======
     _transport_registry["rest"] = BigtableRestTransport
->>>>>>> 136a8fea
 
     def get_transport_class(
         cls,
@@ -1525,36 +1519,6 @@
         change stream. The union of partitions will cover the entire
         keyspace. Partitions can be read with ``ReadChangeStream``.
 
-<<<<<<< HEAD
-        .. code-block:: python
-
-            # This snippet has been automatically generated and should be regarded as a
-            # code template only.
-            # It will require modifications to work:
-            # - It may require correct/in-range values for request initialization.
-            # - It may require specifying regional endpoints when creating the service
-            #   client as shown in:
-            #   https://googleapis.dev/python/google-api-core/latest/client_options.html
-            from google import bigtable_v2
-
-            def sample_generate_initial_change_stream_partitions():
-                # Create a client
-                client = bigtable_v2.BigtableClient()
-
-                # Initialize request argument(s)
-                request = bigtable_v2.GenerateInitialChangeStreamPartitionsRequest(
-                    table_name="table_name_value",
-                )
-
-                # Make the request
-                stream = client.generate_initial_change_stream_partitions(request=request)
-
-                # Handle the response
-                for response in stream:
-                    print(response)
-
-=======
->>>>>>> 136a8fea
         Args:
             request (Union[google.cloud.bigtable_v2.types.GenerateInitialChangeStreamPartitionsRequest, dict]):
                 The request object. NOTE: This API is intended to be
@@ -1658,36 +1622,6 @@
         Changes will reflect both user-initiated mutations and
         mutations that are caused by garbage collection.
 
-<<<<<<< HEAD
-        .. code-block:: python
-
-            # This snippet has been automatically generated and should be regarded as a
-            # code template only.
-            # It will require modifications to work:
-            # - It may require correct/in-range values for request initialization.
-            # - It may require specifying regional endpoints when creating the service
-            #   client as shown in:
-            #   https://googleapis.dev/python/google-api-core/latest/client_options.html
-            from google import bigtable_v2
-
-            def sample_read_change_stream():
-                # Create a client
-                client = bigtable_v2.BigtableClient()
-
-                # Initialize request argument(s)
-                request = bigtable_v2.ReadChangeStreamRequest(
-                    table_name="table_name_value",
-                )
-
-                # Make the request
-                stream = client.read_change_stream(request=request)
-
-                # Handle the response
-                for response in stream:
-                    print(response)
-
-=======
->>>>>>> 136a8fea
         Args:
             request (Union[google.cloud.bigtable_v2.types.ReadChangeStreamRequest, dict]):
                 The request object. NOTE: This API is intended to be
