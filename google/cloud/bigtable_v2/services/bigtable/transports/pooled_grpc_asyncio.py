--- conflicted
+++ resolved
@@ -87,12 +87,9 @@
         credentials: Optional[ga_credentials.Credentials] = None,
         credentials_file: Optional[str] = None,
         quota_project_id: Optional[str] = None,
-<<<<<<< HEAD
-=======
         default_scopes: Optional[Sequence[str]] = None,
         scopes: Optional[Sequence[str]] = None,
         default_host: Optional[str] = None,
->>>>>>> 9be5b07f
         insecure: bool = False,
         **kwargs,
     ):
@@ -106,15 +103,10 @@
                 target=host,
                 credentials=credentials,
                 credentials_file=credentials_file,
-<<<<<<< HEAD
-                scopes=scopes,
-                quota_project_id=quota_project_id,
-=======
                 quota_project_id=quota_project_id,
                 default_scopes=default_scopes,
                 scopes=scopes,
                 default_host=default_host,
->>>>>>> 9be5b07f
                 **kwargs,
             )
         for i in range(pool_size):
@@ -397,8 +389,6 @@
         # Wrap messages. This must be done after self._grpc_channel exists
         self._prep_wrapped_messages(client_info)
 
-<<<<<<< HEAD
-=======
     @property
     def pool_size(self) -> int:
         """The number of grpc channels in the pool."""
@@ -409,7 +399,6 @@
         """Acccess the internal list of grpc channels."""
         return self._grpc_channel._pool
 
->>>>>>> 9be5b07f
     async def replace_channel(
         self, channel_idx, grace=None, swap_sleep=1, new_channel=None
     ) -> aio.Channel:
